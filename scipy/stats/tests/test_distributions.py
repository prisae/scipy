""" Test functions for stats module

"""
from __future__ import division, print_function, absolute_import

import warnings
import re
import sys
import pickle

from numpy.testing import (TestCase, run_module_suite, assert_equal,
    assert_array_equal, assert_almost_equal, assert_array_almost_equal,
    assert_allclose, assert_, assert_raises, assert_warns, dec)
from nose import SkipTest

import numpy
import numpy as np
from numpy import typecodes, array
from scipy import special
import scipy.stats as stats
from scipy.stats._distn_infrastructure import argsreduce
import scipy.stats.distributions

from scipy.special import xlogy


# python -OO strips docstrings
DOCSTRINGS_STRIPPED = sys.flags.optimize > 1


# Generate test cases to test cdf and distribution consistency.
# Note that this list does not include all distributions.
dists = ['uniform', 'norm', 'lognorm', 'expon', 'beta',
         'powerlaw', 'bradford', 'burr', 'fisk', 'cauchy', 'halfcauchy',
         'foldcauchy', 'gamma', 'gengamma', 'loggamma',
         'alpha', 'anglit', 'arcsine', 'betaprime', 'dgamma',
         'exponnorm', 'exponweib', 'exponpow', 'frechet_l', 'frechet_r',
         'gilbrat', 'f', 'ncf', 'chi2', 'chi', 'nakagami', 'genpareto',
         'genextreme', 'genhalflogistic', 'pareto', 'lomax', 'halfnorm',
         'halflogistic', 'fatiguelife', 'foldnorm', 'ncx2', 't', 'nct',
         'weibull_min', 'weibull_max', 'dweibull', 'maxwell', 'rayleigh',
         'genlogistic', 'logistic', 'gumbel_l', 'gumbel_r', 'gompertz',
         'hypsecant', 'laplace', 'reciprocal', 'trapz', 'triang', 'tukeylambda',
         'vonmises', 'vonmises_line', 'pearson3', 'gennorm', 'halfgennorm',
         'rice']


def _assert_hasattr(a, b, msg=None):
    if msg is None:
        msg = '%s does not have attribute %s' % (a, b)
    assert_(hasattr(a, b), msg=msg)


def test_api_regression():
    # https://github.com/scipy/scipy/issues/3802
    _assert_hasattr(scipy.stats.distributions, 'f_gen')


# check function for test generator
def check_distribution(dist, args, alpha):
    D, pval = stats.kstest(dist, '', args=args, N=1000)
    if (pval < alpha):
        D, pval = stats.kstest(dist, '', args=args, N=1000)
        assert_(pval > alpha,
                msg="D = {}; pval = {}; alpha = {}; args = {}".format(
                    D, pval, alpha, args))


# nose test generator
def test_all_distributions():
    for dist in dists:
        distfunc = getattr(stats, dist)
        nargs = distfunc.numargs
        alpha = 0.01
        if dist == 'fatiguelife':
            alpha = 0.001

        if dist == 'trapz':
            args = tuple(np.sort(np.random.random(nargs)))
        elif dist == 'triang':
            args = tuple(np.random.random(nargs))
        elif dist == 'reciprocal':
            vals = np.random.random(nargs)
            vals[1] = vals[0] + 1.0
            args = tuple(vals)
        elif dist == 'vonmises':
            yield check_distribution, dist, (10,), alpha
            yield check_distribution, dist, (101,), alpha
            args = tuple(1.0 + np.random.random(nargs))
        else:
            args = tuple(1.0 + np.random.random(nargs))

        yield check_distribution, dist, args, alpha


def check_vonmises_pdf_periodic(k, l, s, x):
    vm = stats.vonmises(k, loc=l, scale=s)
    assert_almost_equal(vm.pdf(x), vm.pdf(x % (2*numpy.pi*s)))


def check_vonmises_cdf_periodic(k, l, s, x):
    vm = stats.vonmises(k, loc=l, scale=s)
    assert_almost_equal(vm.cdf(x) % 1, vm.cdf(x % (2*numpy.pi*s)) % 1)


def test_vonmises_pdf_periodic():
    for k in [0.1, 1, 101]:
        for x in [0, 1, numpy.pi, 10, 100]:
            yield check_vonmises_pdf_periodic, k, 0, 1, x
            yield check_vonmises_pdf_periodic, k, 1, 1, x
            yield check_vonmises_pdf_periodic, k, 0, 10, x

            yield check_vonmises_cdf_periodic, k, 0, 1, x
            yield check_vonmises_cdf_periodic, k, 1, 1, x
            yield check_vonmises_cdf_periodic, k, 0, 10, x


def test_vonmises_line_support():
    assert_equal(stats.vonmises_line.a, -np.pi)
    assert_equal(stats.vonmises_line.b, np.pi)


def test_vonmises_numerical():
    vm = stats.vonmises(800)
    assert_almost_equal(vm.cdf(0), 0.5)


class TestRandInt(TestCase):
    def test_rvs(self):
        vals = stats.randint.rvs(5, 30, size=100)
        assert_(numpy.all(vals < 30) & numpy.all(vals >= 5))
        assert_(len(vals) == 100)
        vals = stats.randint.rvs(5, 30, size=(2, 50))
        assert_(numpy.shape(vals) == (2, 50))
        assert_(vals.dtype.char in typecodes['AllInteger'])
        val = stats.randint.rvs(15, 46)
        assert_((val >= 15) & (val < 46))
        assert_(isinstance(val, numpy.ScalarType), msg=repr(type(val)))
        val = stats.randint(15, 46).rvs(3)
        assert_(val.dtype.char in typecodes['AllInteger'])

    def test_pdf(self):
        k = numpy.r_[0:36]
        out = numpy.where((k >= 5) & (k < 30), 1.0/(30-5), 0)
        vals = stats.randint.pmf(k, 5, 30)
        assert_array_almost_equal(vals, out)

    def test_cdf(self):
        x = numpy.r_[0:36:100j]
        k = numpy.floor(x)
        out = numpy.select([k >= 30, k >= 5], [1.0, (k-5.0+1)/(30-5.0)], 0)
        vals = stats.randint.cdf(x, 5, 30)
        assert_array_almost_equal(vals, out, decimal=12)


class TestBinom(TestCase):
    def test_rvs(self):
        vals = stats.binom.rvs(10, 0.75, size=(2, 50))
        assert_(numpy.all(vals >= 0) & numpy.all(vals <= 10))
        assert_(numpy.shape(vals) == (2, 50))
        assert_(vals.dtype.char in typecodes['AllInteger'])
        val = stats.binom.rvs(10, 0.75)
        assert_(isinstance(val, int))
        val = stats.binom(10, 0.75).rvs(3)
        assert_(isinstance(val, numpy.ndarray))
        assert_(val.dtype.char in typecodes['AllInteger'])

    def test_pmf(self):
        # regression test for Ticket #1842
        vals1 = stats.binom.pmf(100, 100, 1)
        vals2 = stats.binom.pmf(0, 100, 0)
        assert_allclose(vals1, 1.0, rtol=1e-15, atol=0)
        assert_allclose(vals2, 1.0, rtol=1e-15, atol=0)

    def test_entropy(self):
        # Basic entropy tests.
        b = stats.binom(2, 0.5)
        expected_p = np.array([0.25, 0.5, 0.25])
        expected_h = -sum(xlogy(expected_p, expected_p))
        h = b.entropy()
        assert_allclose(h, expected_h)

        b = stats.binom(2, 0.0)
        h = b.entropy()
        assert_equal(h, 0.0)

        b = stats.binom(2, 1.0)
        h = b.entropy()
        assert_equal(h, 0.0)

    def test_warns_p0(self):
        # no spurious warnigns are generated for p=0; gh-3817
        with warnings.catch_warnings():
            warnings.simplefilter("error", RuntimeWarning)
            assert_equal(stats.binom(n=2, p=0).mean(), 0)
            assert_equal(stats.binom(n=2, p=0).std(), 0)


class TestBernoulli(TestCase):
    def test_rvs(self):
        vals = stats.bernoulli.rvs(0.75, size=(2, 50))
        assert_(numpy.all(vals >= 0) & numpy.all(vals <= 1))
        assert_(numpy.shape(vals) == (2, 50))
        assert_(vals.dtype.char in typecodes['AllInteger'])
        val = stats.bernoulli.rvs(0.75)
        assert_(isinstance(val, int))
        val = stats.bernoulli(0.75).rvs(3)
        assert_(isinstance(val, numpy.ndarray))
        assert_(val.dtype.char in typecodes['AllInteger'])

    def test_entropy(self):
        # Simple tests of entropy.
        b = stats.bernoulli(0.25)
        expected_h = -0.25*np.log(0.25) - 0.75*np.log(0.75)
        h = b.entropy()
        assert_allclose(h, expected_h)

        b = stats.bernoulli(0.0)
        h = b.entropy()
        assert_equal(h, 0.0)

        b = stats.bernoulli(1.0)
        h = b.entropy()
        assert_equal(h, 0.0)


class TestNBinom(TestCase):
    def test_rvs(self):
        vals = stats.nbinom.rvs(10, 0.75, size=(2, 50))
        assert_(numpy.all(vals >= 0))
        assert_(numpy.shape(vals) == (2, 50))
        assert_(vals.dtype.char in typecodes['AllInteger'])
        val = stats.nbinom.rvs(10, 0.75)
        assert_(isinstance(val, int))
        val = stats.nbinom(10, 0.75).rvs(3)
        assert_(isinstance(val, numpy.ndarray))
        assert_(val.dtype.char in typecodes['AllInteger'])

    def test_pmf(self):
        # regression test for ticket 1779
        assert_allclose(np.exp(stats.nbinom.logpmf(700, 721, 0.52)),
                        stats.nbinom.pmf(700, 721, 0.52))
        # logpmf(0,1,1) shouldn't return nan (regression test for gh-4029)
        val = scipy.stats.nbinom.logpmf(0, 1, 1)
        assert_equal(val, 0)


class TestGeom(TestCase):
    def test_rvs(self):
        vals = stats.geom.rvs(0.75, size=(2, 50))
        assert_(numpy.all(vals >= 0))
        assert_(numpy.shape(vals) == (2, 50))
        assert_(vals.dtype.char in typecodes['AllInteger'])
        val = stats.geom.rvs(0.75)
        assert_(isinstance(val, int))
        val = stats.geom(0.75).rvs(3)
        assert_(isinstance(val, numpy.ndarray))
        assert_(val.dtype.char in typecodes['AllInteger'])

    def test_pmf(self):
        vals = stats.geom.pmf([1, 2, 3], 0.5)
        assert_array_almost_equal(vals, [0.5, 0.25, 0.125])

    def test_logpmf(self):
        # regression test for ticket 1793
        vals1 = np.log(stats.geom.pmf([1, 2, 3], 0.5))
        vals2 = stats.geom.logpmf([1, 2, 3], 0.5)
        assert_allclose(vals1, vals2, rtol=1e-15, atol=0)

        # regression test for gh-4028
        val = stats.geom.logpmf(1, 1)
        assert_equal(val, 0.0)

    def test_cdf_sf(self):
        vals = stats.geom.cdf([1, 2, 3], 0.5)
        vals_sf = stats.geom.sf([1, 2, 3], 0.5)
        expected = array([0.5, 0.75, 0.875])
        assert_array_almost_equal(vals, expected)
        assert_array_almost_equal(vals_sf, 1-expected)

    def test_logcdf_logsf(self):
        vals = stats.geom.logcdf([1, 2, 3], 0.5)
        vals_sf = stats.geom.logsf([1, 2, 3], 0.5)
        expected = array([0.5, 0.75, 0.875])
        assert_array_almost_equal(vals, np.log(expected))
        assert_array_almost_equal(vals_sf, np.log1p(-expected))

    def test_ppf(self):
        vals = stats.geom.ppf([0.5, 0.75, 0.875], 0.5)
        expected = array([1.0, 2.0, 3.0])
        assert_array_almost_equal(vals, expected)


class TestGennorm(TestCase):
    def test_laplace(self):
        # test against Laplace (special case for beta=1)
        points = [1, 2, 3]
        pdf1 = stats.gennorm.pdf(points, 1)
        pdf2 = stats.laplace.pdf(points)
        assert_almost_equal(pdf1, pdf2)

    def test_norm(self):
        # test against normal (special case for beta=2)
        points = [1, 2, 3]
        pdf1 = stats.gennorm.pdf(points, 2)
        pdf2 = stats.norm.pdf(points, scale=2**-.5)
        assert_almost_equal(pdf1, pdf2)


class TestHalfgennorm(TestCase):
    def test_expon(self):
        # test against exponential (special case for beta=1)
        points = [1, 2, 3]
        pdf1 = stats.halfgennorm.pdf(points, 1)
        pdf2 = stats.expon.pdf(points)
        assert_almost_equal(pdf1, pdf2)

    def test_halfnorm(self):
        # test against half normal (special case for beta=2)
        points = [1, 2, 3]
        pdf1 = stats.halfgennorm.pdf(points, 2)
        pdf2 = stats.halfnorm.pdf(points, scale=2**-.5)
        assert_almost_equal(pdf1, pdf2)

    def test_gennorm(self):
        # test against generalized normal
        points = [1, 2, 3]
        pdf1 = stats.halfgennorm.pdf(points, .497324)
        pdf2 = stats.gennorm.pdf(points, .497324)
        assert_almost_equal(pdf1, 2*pdf2)


class TestTruncnorm(TestCase):
    def test_ppf_ticket1131(self):
        vals = stats.truncnorm.ppf([-0.5, 0, 1e-4, 0.5, 1-1e-4, 1, 2], -1., 1.,
                                   loc=[3]*7, scale=2)
        expected = np.array([np.nan, 1, 1.00056419, 3, 4.99943581, 5, np.nan])
        assert_array_almost_equal(vals, expected)

    def test_isf_ticket1131(self):
        vals = stats.truncnorm.isf([-0.5, 0, 1e-4, 0.5, 1-1e-4, 1, 2], -1., 1.,
                                   loc=[3]*7, scale=2)
        expected = np.array([np.nan, 5, 4.99943581, 3, 1.00056419, 1, np.nan])
        assert_array_almost_equal(vals, expected)

    def test_gh_2477_small_values(self):
        # Check a case that worked in the original issue.
        low, high = -11, -10
        x = stats.truncnorm.rvs(low, high, 0, 1, size=10)
        assert_(low < x.min() < x.max() < high)
        # Check a case that failed in the original issue.
        low, high = 10, 11
        x = stats.truncnorm.rvs(low, high, 0, 1, size=10)
        assert_(low < x.min() < x.max() < high)

    def test_gh_2477_large_values(self):
        # Check a case that fails because of extreme tailness.
        raise SkipTest('truncnorm rvs is know to fail at extreme tails')
        low, high = 100, 101
        x = stats.truncnorm.rvs(low, high, 0, 1, size=10)
        assert_(low < x.min() < x.max() < high)

    def test_gh_1489_trac_962_rvs(self):
        # Check the original example.
        low, high = 10, 15
        x = stats.truncnorm.rvs(low, high, 0, 1, size=10)
        assert_(low < x.min() < x.max() < high)


class TestHypergeom(TestCase):
    def test_rvs(self):
        vals = stats.hypergeom.rvs(20, 10, 3, size=(2, 50))
        assert_(numpy.all(vals >= 0) &
                numpy.all(vals <= 3))
        assert_(numpy.shape(vals) == (2, 50))
        assert_(vals.dtype.char in typecodes['AllInteger'])
        val = stats.hypergeom.rvs(20, 3, 10)
        assert_(isinstance(val, int))
        val = stats.hypergeom(20, 3, 10).rvs(3)
        assert_(isinstance(val, numpy.ndarray))
        assert_(val.dtype.char in typecodes['AllInteger'])

    def test_precision(self):
        # comparison number from mpmath
        M = 2500
        n = 50
        N = 500
        tot = M
        good = n
        hgpmf = stats.hypergeom.pmf(2, tot, good, N)
        assert_almost_equal(hgpmf, 0.0010114963068932233, 11)

    def test_args(self):
        # test correct output for corner cases of arguments
        # see gh-2325
        assert_almost_equal(stats.hypergeom.pmf(0, 2, 1, 0), 1.0, 11)
        assert_almost_equal(stats.hypergeom.pmf(1, 2, 1, 0), 0.0, 11)

        assert_almost_equal(stats.hypergeom.pmf(0, 2, 0, 2), 1.0, 11)
        assert_almost_equal(stats.hypergeom.pmf(1, 2, 1, 0), 0.0, 11)

    def test_cdf_above_one(self):
        # for some values of parameters, hypergeom cdf was >1, see gh-2238
        assert_(0 <= stats.hypergeom.cdf(30, 13397950, 4363, 12390) <= 1.0)

    def test_precision2(self):
        # Test hypergeom precision for large numbers.  See #1218.
        # Results compared with those from R.
        oranges = 9.9e4
        pears = 1.1e5
        fruits_eaten = np.array([3, 3.8, 3.9, 4, 4.1, 4.2, 5]) * 1e4
        quantile = 2e4
        res = []
        for eaten in fruits_eaten:
            res.append(stats.hypergeom.sf(quantile, oranges + pears, oranges,
                                          eaten))
        expected = np.array([0, 1.904153e-114, 2.752693e-66, 4.931217e-32,
                             8.265601e-11, 0.1237904, 1])
        assert_allclose(res, expected, atol=0, rtol=5e-7)

        # Test with array_like first argument
        quantiles = [1.9e4, 2e4, 2.1e4, 2.15e4]
        res2 = stats.hypergeom.sf(quantiles, oranges + pears, oranges, 4.2e4)
        expected2 = [1, 0.1237904, 6.511452e-34, 3.277667e-69]
        assert_allclose(res2, expected2, atol=0, rtol=5e-7)

    def test_entropy(self):
        # Simple tests of entropy.
        hg = stats.hypergeom(4, 1, 1)
        h = hg.entropy()
        expected_p = np.array([0.75, 0.25])
        expected_h = -np.sum(xlogy(expected_p, expected_p))
        assert_allclose(h, expected_h)

        hg = stats.hypergeom(1, 1, 1)
        h = hg.entropy()
        assert_equal(h, 0.0)

    def test_logsf(self):
        # Test logsf for very large numbers. See issue #4982
        # Results compare with those from R (v3.2.0):
        # phyper(k, n, M-n, N, lower.tail=FALSE, log.p=TRUE)
        # -2239.771

        k = 1e4
        M = 1e7
        n = 1e6
        N = 5e4

        result = stats.hypergeom.logsf(k, M, n, N)
        exspected = -2239.771   # From R
        assert_almost_equal(result, exspected, decimal=3)


class TestLoggamma(TestCase):

    def test_stats(self):
        # The following precomputed values are from the table in section 2.2
        # of "A Statistical Study of Log-Gamma Distribution", by Ping Shing
        # Chan (thesis, McMaster University, 1993).
        table = np.array([
                # c,    mean,   var,    skew,    exc. kurt.
                0.5, -1.9635, 4.9348, -1.5351, 4.0000,
                1.0, -0.5772, 1.6449, -1.1395, 2.4000,
                12.0, 2.4427, 0.0869, -0.2946, 0.1735,
            ]).reshape(-1, 5)
        for c, mean, var, skew, kurt in table:
            computed = stats.loggamma.stats(c, moments='msvk')
            assert_array_almost_equal(computed, [mean, var, skew, kurt],
                                      decimal=4)


class TestLogser(TestCase):
    def test_rvs(self):
        vals = stats.logser.rvs(0.75, size=(2, 50))
        assert_(numpy.all(vals >= 1))
        assert_(numpy.shape(vals) == (2, 50))
        assert_(vals.dtype.char in typecodes['AllInteger'])
        val = stats.logser.rvs(0.75)
        assert_(isinstance(val, int))
        val = stats.logser(0.75).rvs(3)
        assert_(isinstance(val, numpy.ndarray))
        assert_(val.dtype.char in typecodes['AllInteger'])


class TestPareto(TestCase):
    def test_stats(self):
        # Check the stats() method with some simple values. Also check
        # that the calculations do not trigger RuntimeWarnings.
        with warnings.catch_warnings():
            warnings.simplefilter("error", RuntimeWarning)

            m, v, s, k = stats.pareto.stats(0.5, moments='mvsk')
            assert_equal(m, np.inf)
            assert_equal(v, np.inf)
            assert_equal(s, np.nan)
            assert_equal(k, np.nan)

            m, v, s, k = stats.pareto.stats(1.0, moments='mvsk')
            assert_equal(m, np.inf)
            assert_equal(v, np.inf)
            assert_equal(s, np.nan)
            assert_equal(k, np.nan)

            m, v, s, k = stats.pareto.stats(1.5, moments='mvsk')
            assert_equal(m, 3.0)
            assert_equal(v, np.inf)
            assert_equal(s, np.nan)
            assert_equal(k, np.nan)

            m, v, s, k = stats.pareto.stats(2.0, moments='mvsk')
            assert_equal(m, 2.0)
            assert_equal(v, np.inf)
            assert_equal(s, np.nan)
            assert_equal(k, np.nan)

            m, v, s, k = stats.pareto.stats(2.5, moments='mvsk')
            assert_allclose(m, 2.5 / 1.5)
            assert_allclose(v, 2.5 / (1.5*1.5*0.5))
            assert_equal(s, np.nan)
            assert_equal(k, np.nan)

            m, v, s, k = stats.pareto.stats(3.0, moments='mvsk')
            assert_allclose(m, 1.5)
            assert_allclose(v, 0.75)
            assert_equal(s, np.nan)
            assert_equal(k, np.nan)

            m, v, s, k = stats.pareto.stats(3.5, moments='mvsk')
            assert_allclose(m, 3.5 / 2.5)
            assert_allclose(v, 3.5 / (2.5*2.5*1.5))
            assert_allclose(s, (2*4.5/0.5)*np.sqrt(1.5/3.5))
            assert_equal(k, np.nan)

            m, v, s, k = stats.pareto.stats(4.0, moments='mvsk')
            assert_allclose(m, 4.0 / 3.0)
            assert_allclose(v, 4.0 / 18.0)
            assert_allclose(s, 2*(1+4.0)/(4.0-3) * np.sqrt((4.0-2)/4.0))
            assert_equal(k, np.nan)

            m, v, s, k = stats.pareto.stats(4.5, moments='mvsk')
            assert_allclose(m, 4.5 / 3.5)
            assert_allclose(v, 4.5 / (3.5*3.5*2.5))
            assert_allclose(s, (2*5.5/1.5) * np.sqrt(2.5/4.5))
            assert_allclose(k, 6*(4.5**3 + 4.5**2 - 6*4.5 - 2)/(4.5*1.5*0.5))


class TestGenpareto(TestCase):
    def test_ab(self):
        # c >= 0: a, b = [0, inf]
        for c in [1., 0.]:
            c = np.asarray(c)
            stats.genpareto._argcheck(c)  # ugh
            assert_equal(stats.genpareto.a, 0.)
            assert_(np.isposinf(stats.genpareto.b))

        # c < 0: a=0, b=1/|c|
        c = np.asarray(-2.)
        stats.genpareto._argcheck(c)
        assert_allclose([stats.genpareto.a, stats.genpareto.b], [0., 0.5])

    def test_c0(self):
        # with c=0, genpareto reduces to the exponential distribution
        rv = stats.genpareto(c=0.)
        x = np.linspace(0, 10., 30)
        assert_allclose(rv.pdf(x), stats.expon.pdf(x))
        assert_allclose(rv.cdf(x), stats.expon.cdf(x))
        assert_allclose(rv.sf(x), stats.expon.sf(x))

        q = np.linspace(0., 1., 10)
        assert_allclose(rv.ppf(q), stats.expon.ppf(q))

    def test_cm1(self):
        # with c=-1, genpareto reduces to the uniform distr on [0, 1]
        rv = stats.genpareto(c=-1.)
        x = np.linspace(0, 10., 30)
        assert_allclose(rv.pdf(x), stats.uniform.pdf(x))
        assert_allclose(rv.cdf(x), stats.uniform.cdf(x))
        assert_allclose(rv.sf(x), stats.uniform.sf(x))

        q = np.linspace(0., 1., 10)
        assert_allclose(rv.ppf(q), stats.uniform.ppf(q))

        # logpdf(1., c=-1) should be zero
        assert_allclose(rv.logpdf(1), 0)

    def test_x_inf(self):
        # make sure x=inf is handled gracefully
        rv = stats.genpareto(c=0.1)
        assert_allclose([rv.pdf(np.inf), rv.cdf(np.inf)], [0., 1.])
        assert_(np.isneginf(rv.logpdf(np.inf)))

        rv = stats.genpareto(c=0.)
        assert_allclose([rv.pdf(np.inf), rv.cdf(np.inf)], [0., 1.])
        assert_(np.isneginf(rv.logpdf(np.inf)))

        rv = stats.genpareto(c=-1.)
        assert_allclose([rv.pdf(np.inf), rv.cdf(np.inf)], [0., 1.])
        assert_(np.isneginf(rv.logpdf(np.inf)))

    def test_c_continuity(self):
        # pdf is continuous at c=0, -1
        x = np.linspace(0, 10, 30)
        for c in [0, -1]:
            pdf0 = stats.genpareto.pdf(x, c)
            for dc in [1e-14, -1e-14]:
                pdfc = stats.genpareto.pdf(x, c + dc)
                assert_allclose(pdf0, pdfc, atol=1e-12)

            cdf0 = stats.genpareto.cdf(x, c)
            for dc in [1e-14, 1e-14]:
                cdfc = stats.genpareto.cdf(x, c + dc)
                assert_allclose(cdf0, cdfc, atol=1e-12)

    def test_c_continuity_ppf(self):
        q = np.r_[np.logspace(1e-12, 0.01, base=0.1),
                  np.linspace(0.01, 1, 30, endpoint=False),
                  1. - np.logspace(1e-12, 0.01, base=0.1)]
        for c in [0., -1.]:
            ppf0 = stats.genpareto.ppf(q, c)
            for dc in [1e-14, -1e-14]:
                ppfc = stats.genpareto.ppf(q, c + dc)
                assert_allclose(ppf0, ppfc, atol=1e-12)

    def test_c_continuity_isf(self):
        q = np.r_[np.logspace(1e-12, 0.01, base=0.1),
                  np.linspace(0.01, 1, 30, endpoint=False),
                  1. - np.logspace(1e-12, 0.01, base=0.1)]
        for c in [0., -1.]:
            isf0 = stats.genpareto.isf(q, c)
            for dc in [1e-14, -1e-14]:
                isfc = stats.genpareto.isf(q, c + dc)
                assert_allclose(isf0, isfc, atol=1e-12)

    def test_cdf_ppf_roundtrip(self):
        # this should pass with machine precision. hat tip @pbrod
        q = np.r_[np.logspace(1e-12, 0.01, base=0.1),
                  np.linspace(0.01, 1, 30, endpoint=False),
                  1. - np.logspace(1e-12, 0.01, base=0.1)]
        for c in [1e-8, -1e-18, 1e-15, -1e-15]:
            assert_allclose(stats.genpareto.cdf(stats.genpareto.ppf(q, c), c),
                            q, atol=1e-15)

    def test_logsf(self):
        logp = stats.genpareto.logsf(1e10, .01, 0, 1)
        assert_allclose(logp, -1842.0680753952365)


class TestPearson3(TestCase):
    def test_rvs(self):
        vals = stats.pearson3.rvs(0.1, size=(2, 50))
        assert_(numpy.shape(vals) == (2, 50))
        assert_(vals.dtype.char in typecodes['AllFloat'])
        val = stats.pearson3.rvs(0.5)
        assert_(isinstance(val, float))
        val = stats.pearson3(0.5).rvs(3)
        assert_(isinstance(val, numpy.ndarray))
        assert_(val.dtype.char in typecodes['AllFloat'])
        assert_(len(val) == 3)

    def test_pdf(self):
        vals = stats.pearson3.pdf(2, [0.0, 0.1, 0.2])
        assert_allclose(vals, np.array([0.05399097, 0.05555481, 0.05670246]),
                        atol=1e-6)
        vals = stats.pearson3.pdf(-3, 0.1)
        assert_allclose(vals, np.array([0.00313791]), atol=1e-6)
        vals = stats.pearson3.pdf([-3, -2, -1, 0, 1], 0.1)
        assert_allclose(vals, np.array([0.00313791, 0.05192304, 0.25028092,
                                        0.39885918, 0.23413173]), atol=1e-6)

    def test_cdf(self):
        vals = stats.pearson3.cdf(2, [0.0, 0.1, 0.2])
        assert_allclose(vals, np.array([0.97724987, 0.97462004, 0.97213626]),
                        atol=1e-6)
        vals = stats.pearson3.cdf(-3, 0.1)
        assert_allclose(vals, [0.00082256], atol=1e-6)
        vals = stats.pearson3.cdf([-3, -2, -1, 0, 1], 0.1)
        assert_allclose(vals, [8.22563821e-04, 1.99860448e-02, 1.58550710e-01,
                               5.06649130e-01, 8.41442111e-01], atol=1e-6)


class TestPoisson(TestCase):

    def test_pmf_basic(self):
        # Basic case
        ln2 = np.log(2)
        vals = stats.poisson.pmf([0, 1, 2], ln2)
        expected = [0.5, ln2/2, ln2**2/4]
        assert_allclose(vals, expected)

    def test_mu0(self):
        # Edge case: mu=0
        vals = stats.poisson.pmf([0, 1, 2], 0)
        expected = [1, 0, 0]
        assert_array_equal(vals, expected)

        interval = stats.poisson.interval(0.95, 0)
        assert_equal(interval, (0, 0))

    def test_rvs(self):
        vals = stats.poisson.rvs(0.5, size=(2, 50))
        assert_(numpy.all(vals >= 0))
        assert_(numpy.shape(vals) == (2, 50))
        assert_(vals.dtype.char in typecodes['AllInteger'])
        val = stats.poisson.rvs(0.5)
        assert_(isinstance(val, int))
        val = stats.poisson(0.5).rvs(3)
        assert_(isinstance(val, numpy.ndarray))
        assert_(val.dtype.char in typecodes['AllInteger'])

    def test_stats(self):
        mu = 16.0
        result = stats.poisson.stats(mu, moments='mvsk')
        assert_allclose(result, [mu, mu, np.sqrt(1.0/mu), 1.0/mu])

        mu = np.array([0.0, 1.0, 2.0])
        result = stats.poisson.stats(mu, moments='mvsk')
        expected = (mu, mu, [np.inf, 1, 1/np.sqrt(2)], [np.inf, 1, 0.5])
        assert_allclose(result, expected)


class TestZipf(TestCase):
    def test_rvs(self):
        vals = stats.zipf.rvs(1.5, size=(2, 50))
        assert_(numpy.all(vals >= 1))
        assert_(numpy.shape(vals) == (2, 50))
        assert_(vals.dtype.char in typecodes['AllInteger'])
        val = stats.zipf.rvs(1.5)
        assert_(isinstance(val, int))
        val = stats.zipf(1.5).rvs(3)
        assert_(isinstance(val, numpy.ndarray))
        assert_(val.dtype.char in typecodes['AllInteger'])

    def test_moments(self):
        # n-th moment is finite iff a > n + 1
        m, v = stats.zipf.stats(a=2.8)
        assert_(np.isfinite(m))
        assert_equal(v, np.inf)

        s, k = stats.zipf.stats(a=4.8, moments='sk')
        assert_(not np.isfinite([s, k]).all())


class TestDLaplace(TestCase):
    def test_rvs(self):
        vals = stats.dlaplace.rvs(1.5, size=(2, 50))
        assert_(numpy.shape(vals) == (2, 50))
        assert_(vals.dtype.char in typecodes['AllInteger'])
        val = stats.dlaplace.rvs(1.5)
        assert_(isinstance(val, int))
        val = stats.dlaplace(1.5).rvs(3)
        assert_(isinstance(val, numpy.ndarray))
        assert_(val.dtype.char in typecodes['AllInteger'])
        assert_(stats.dlaplace.rvs(0.8) is not None)

    def test_stats(self):
        # compare the explicit formulas w/ direct summation using pmf
        a = 1.
        dl = stats.dlaplace(a)
        m, v, s, k = dl.stats('mvsk')

        N = 37
        xx = np.arange(-N, N+1)
        pp = dl.pmf(xx)
        m2, m4 = np.sum(pp*xx**2), np.sum(pp*xx**4)
        assert_equal((m, s), (0, 0))
        assert_allclose((v, k), (m2, m4/m2**2 - 3.), atol=1e-14, rtol=1e-8)

    def test_stats2(self):
        a = np.log(2.)
        dl = stats.dlaplace(a)
        m, v, s, k = dl.stats('mvsk')
        assert_equal((m, s), (0., 0.))
        assert_allclose((v, k), (4., 3.25))


class TestInvGamma(TestCase):
    def test_invgamma_inf_gh_1866(self):
        # invgamma's moments are only finite for a>n
        # specific numbers checked w/ boost 1.54
        with warnings.catch_warnings():
            warnings.simplefilter('error', RuntimeWarning)
            mvsk = stats.invgamma.stats(a=19.31, moments='mvsk')
            expected = [0.05461496450, 0.0001723162534, 1.020362676,
                        2.055616582]
            assert_allclose(mvsk, expected)

            a = [1.1, 3.1, 5.6]
            mvsk = stats.invgamma.stats(a=a, moments='mvsk')
            expected = ([10., 0.476190476, 0.2173913043],       # mmm
                        [np.inf, 0.2061430632, 0.01312749422],  # vvv
                        [np.nan, 41.95235392, 2.919025532],     # sss
                        [np.nan, np.nan, 24.51923076])          # kkk
            for x, y in zip(mvsk, expected):
                assert_almost_equal(x, y)


class TestF(TestCase):
    def test_f_moments(self):
        # n-th moment of F distributions is only finite for n < dfd / 2
        m, v, s, k = stats.f.stats(11, 6.5, moments='mvsk')
        assert_(np.isfinite(m))
        assert_(np.isfinite(v))
        assert_(np.isfinite(s))
        assert_(not np.isfinite(k))

    def test_moments_warnings(self):
        # no warnings should be generated for dfd = 2, 4, 6, 8 (div by zero)
        with warnings.catch_warnings():
            warnings.simplefilter('error', RuntimeWarning)
            stats.f.stats(dfn=[11]*4, dfd=[2, 4, 6, 8], moments='mvsk')

    @dec.knownfailureif(True, 'f stats does not properly broadcast')
    def test_stats_broadcast(self):
        # stats do not fully broadcast just yet
        mv = stats.f.stats(dfn=11, dfd=[11, 12])


def test_rvgeneric_std():
    # Regression test for #1191
    assert_array_almost_equal(stats.t.std([5, 6]), [1.29099445, 1.22474487])


class TestRvDiscrete(TestCase):
    def test_rvs(self):
        states = [-1, 0, 1, 2, 3, 4]
        probability = [0.0, 0.3, 0.4, 0.0, 0.3, 0.0]
        samples = 1000
        r = stats.rv_discrete(name='sample', values=(states, probability))
        x = r.rvs(size=samples)
        assert_(isinstance(x, numpy.ndarray))

        for s, p in zip(states, probability):
            assert_(abs(sum(x == s)/float(samples) - p) < 0.05)

        x = r.rvs()
        assert_(isinstance(x, int))

    def test_entropy(self):
        # Basic tests of entropy.
        pvals = np.array([0.25, 0.45, 0.3])
        p = stats.rv_discrete(values=([0, 1, 2], pvals))
        expected_h = -sum(xlogy(pvals, pvals))
        h = p.entropy()
        assert_allclose(h, expected_h)

        p = stats.rv_discrete(values=([0, 1, 2], [1.0, 0, 0]))
        h = p.entropy()
        assert_equal(h, 0.0)


class TestSkewNorm(TestCase):

    def test_normal(self):
        # When the skewness is 0 the distribution is normal
        x = np.linspace(-5, 5, 100)
        assert_array_almost_equal(stats.skewnorm.pdf(x, a=0), 
                                  stats.norm.pdf(x))

    def test_rvs(self):
        shape = (3, 4, 5)
        x = stats.skewnorm.rvs(a=0.75, size=shape)
        assert_equal(shape, x.shape)
        
        x = stats.skewnorm.rvs(a=-3, size=shape)
        assert_equal(shape, x.shape)
        
    def test_moments(self):
        X = stats.skewnorm.rvs(a=4, size=int(1e6), loc=5, scale=2)
        assert_array_almost_equal([np.mean(X), np.var(X), stats.skew(X), stats.kurtosis(X)], 
                                   stats.skewnorm.stats(a=4, loc=5, scale=2, moments='mvsk'), 
                                   decimal=2)
        
        X = stats.skewnorm.rvs(a=-4, size=int(1e6), loc=5, scale=2)
        assert_array_almost_equal([np.mean(X), np.var(X), stats.skew(X), stats.kurtosis(X)], 
                                   stats.skewnorm.stats(a=-4, loc=5, scale=2, moments='mvsk'), 
                                   decimal=2)

class TestExpon(TestCase):
    def test_zero(self):
        assert_equal(stats.expon.pdf(0), 1)

    def test_tail(self):  # Regression test for ticket 807
        assert_equal(stats.expon.cdf(1e-18), 1e-18)
        assert_equal(stats.expon.isf(stats.expon.sf(40)), 40)


class TestExponNorm(TestCase):
    def test_moments(self):
        # Some moment test cases based on non-loc/scaled formula
        def get_moms(lam, sig, mu):
            # See wikipedia for these formulae
            #  where it is listed as an exponentially modified gaussian
            opK2 = 1.0 + 1 / (lam*sig)**2
            exp_skew = 2 / (lam * sig)**3 * opK2**(-1.5)
            exp_kurt = 6.0 * (1 + (lam * sig)**2)**(-2)
            return [mu + 1/lam, sig*sig + 1.0/(lam*lam), exp_skew, exp_kurt]

        mu, sig, lam = 0, 1, 1
        K = 1.0 / (lam * sig)
        sts = stats.exponnorm.stats(K, loc=mu, scale=sig, moments='mvsk')
        assert_almost_equal(sts, get_moms(lam, sig, mu))
        mu, sig, lam = -3, 2, 0.1
        K = 1.0 / (lam * sig)
        sts = stats.exponnorm.stats(K, loc=mu, scale=sig, moments='mvsk')
        assert_almost_equal(sts, get_moms(lam, sig, mu))
        mu, sig, lam = 0, 3, 1
        K = 1.0 / (lam * sig)
        sts = stats.exponnorm.stats(K, loc=mu, scale=sig, moments='mvsk')
        assert_almost_equal(sts, get_moms(lam, sig, mu))
        mu, sig, lam = -5, 11, 3.5
        K = 1.0 / (lam * sig)
        sts = stats.exponnorm.stats(K, loc=mu, scale=sig, moments='mvsk')
        assert_almost_equal(sts, get_moms(lam, sig, mu))

    def test_extremes_x(self):
        # Test for extreme values against overflows
        assert_almost_equal(stats.exponnorm.pdf(-900, 1), 0.0)
        assert_almost_equal(stats.exponnorm.pdf(+900, 1), 0.0)


class TestGenExpon(TestCase):
    def test_pdf_unity_area(self):
        from scipy.integrate import simps
        # PDF should integrate to one
        p = stats.genexpon.pdf(numpy.arange(0, 10, 0.01), 0.5, 0.5, 2.0)
        assert_almost_equal(simps(p, dx=0.01), 1, 1)

    def test_cdf_bounds(self):
        # CDF should always be positive
        cdf = stats.genexpon.cdf(numpy.arange(0, 10, 0.01), 0.5, 0.5, 2.0)
        assert_(numpy.all((0 <= cdf) & (cdf <= 1)))


class TestExponpow(TestCase):
    def test_tail(self):
        assert_almost_equal(stats.exponpow.cdf(1e-10, 2.), 1e-20)
        assert_almost_equal(stats.exponpow.isf(stats.exponpow.sf(5, .8), .8),
                            5)


class TestSkellam(TestCase):
    def test_pmf(self):
        # comparison to R
        k = numpy.arange(-10, 15)
        mu1, mu2 = 10, 5
        skpmfR = numpy.array(
                   [4.2254582961926893e-005, 1.1404838449648488e-004,
                    2.8979625801752660e-004, 6.9177078182101231e-004,
                    1.5480716105844708e-003, 3.2412274963433889e-003,
                    6.3373707175123292e-003, 1.1552351566696643e-002,
                    1.9606152375042644e-002, 3.0947164083410337e-002,
                    4.5401737566767360e-002, 6.1894328166820688e-002,
                    7.8424609500170578e-002, 9.2418812533573133e-002,
                    1.0139793148019728e-001, 1.0371927988298846e-001,
                    9.9076583077406091e-002, 8.8546660073089561e-002,
                    7.4187842052486810e-002, 5.8392772862200251e-002,
                    4.3268692953013159e-002, 3.0248159818374226e-002,
                    1.9991434305603021e-002, 1.2516877303301180e-002,
                    7.4389876226229707e-003])

        assert_almost_equal(stats.skellam.pmf(k, mu1, mu2), skpmfR, decimal=15)

    def test_cdf(self):
        # comparison to R, only 5 decimals
        k = numpy.arange(-10, 15)
        mu1, mu2 = 10, 5
        skcdfR = numpy.array(
                   [6.4061475386192104e-005, 1.7810985988267694e-004,
                    4.6790611790020336e-004, 1.1596768997212152e-003,
                    2.7077485103056847e-003, 5.9489760066490718e-003,
                    1.2286346724161398e-002, 2.3838698290858034e-002,
                    4.3444850665900668e-002, 7.4392014749310995e-002,
                    1.1979375231607835e-001, 1.8168808048289900e-001,
                    2.6011268998306952e-001, 3.5253150251664261e-001,
                    4.5392943399683988e-001, 5.5764871387982828e-001,
                    6.5672529695723436e-001, 7.4527195703032389e-001,
                    8.1945979908281064e-001, 8.7785257194501087e-001,
                    9.2112126489802404e-001, 9.5136942471639818e-001,
                    9.7136085902200120e-001, 9.8387773632530240e-001,
                    9.9131672394792536e-001])

        assert_almost_equal(stats.skellam.cdf(k, mu1, mu2), skcdfR, decimal=5)


class TestLognorm(TestCase):
    def test_pdf(self):
        # Regression test for Ticket #1471: avoid nan with 0/0 situation
        # Also make sure there are no warnings at x=0, cf gh-5202
        with warnings.catch_warnings():
            warnings.simplefilter('error', RuntimeWarning)
            pdf = stats.lognorm.pdf([0, 0.5, 1], 1)
            assert_array_almost_equal(pdf, [0.0, 0.62749608, 0.39894228])

    def test_logcdf(self):
        # Regression test for gh-5940: sf et al would underflow too early
        x2, mu, sigma = 201.68, 195, 0.149
        assert_allclose(stats.lognorm.sf(x2-mu, s=sigma),
                        stats.norm.sf(np.log(x2-mu)/sigma))
        assert_allclose(stats.lognorm.logsf(x2-mu, s=sigma),
                        stats.norm.logsf(np.log(x2-mu)/sigma))


class TestBeta(TestCase):
    def test_logpdf(self):
        # Regression test for Ticket #1326: avoid nan with 0*log(0) situation
        logpdf = stats.beta.logpdf(0, 1, 0.5)
        assert_almost_equal(logpdf, -0.69314718056)
        logpdf = stats.beta.logpdf(0, 0.5, 1)
        assert_almost_equal(logpdf, np.inf)

    def test_logpdf_ticket_1866(self):
        alpha, beta = 267, 1472
        x = np.array([0.2, 0.5, 0.6])
        b = stats.beta(alpha, beta)
        assert_allclose(b.logpdf(x).sum(), -1201.699061824062)
        assert_allclose(b.pdf(x), np.exp(b.logpdf(x)))


class TestBetaPrime(TestCase):
    def test_logpdf(self):
        alpha, beta = 267, 1472
        x = np.array([0.2, 0.5, 0.6])
        b = stats.betaprime(alpha, beta)
        assert_(np.isfinite(b.logpdf(x)).all())
        assert_allclose(b.pdf(x), np.exp(b.logpdf(x)))

    def test_cdf(self):
        # regression test for gh-4030: Implementation of
        # scipy.stats.betaprime.cdf()
        x = stats.betaprime.cdf(0, 0.2, 0.3)
        assert_equal(x, 0.0)

        alpha, beta = 267, 1472
        x = np.array([0.2, 0.5, 0.6])
        cdfs = stats.betaprime.cdf(x, alpha, beta)
        assert_(np.isfinite(cdfs).all())

        # check the new cdf implementation vs generic one:
        gen_cdf = stats.rv_continuous._cdf_single
        cdfs_g = [gen_cdf(stats.betaprime, val, alpha, beta) for val in x]
        assert_allclose(cdfs, cdfs_g, atol=0, rtol=2e-12)


class TestGamma(TestCase):
    def test_pdf(self):
        # a few test cases to compare with R
        pdf = stats.gamma.pdf(90, 394, scale=1./5)
        assert_almost_equal(pdf, 0.002312341)

        pdf = stats.gamma.pdf(3, 10, scale=1./5)
        assert_almost_equal(pdf, 0.1620358)

    def test_logpdf(self):
        # Regression test for Ticket #1326: cornercase avoid nan with 0*log(0)
        # situation
        logpdf = stats.gamma.logpdf(0, 1)
        assert_almost_equal(logpdf, 0)


class TestChi2(TestCase):
    # regression tests after precision improvements, ticket:1041, not verified
    def test_precision(self):
        assert_almost_equal(stats.chi2.pdf(1000, 1000), 8.919133934753128e-003,
                            decimal=14)
        assert_almost_equal(stats.chi2.pdf(100, 100), 0.028162503162596778,
                            decimal=14)


class TestArrayArgument(TestCase):  # test for ticket:992
    def test_noexception(self):
        rvs = stats.norm.rvs(loc=(np.arange(5)), scale=np.ones(5),
                             size=(10, 5))
        assert_equal(rvs.shape, (10, 5))


class TestDocstring(TestCase):
    def test_docstrings(self):
        # See ticket #761
        if stats.rayleigh.__doc__ is not None:
            self.assertTrue("rayleigh" in stats.rayleigh.__doc__.lower())
        if stats.bernoulli.__doc__ is not None:
            self.assertTrue("bernoulli" in stats.bernoulli.__doc__.lower())

    def test_no_name_arg(self):
        # If name is not given, construction shouldn't fail.  See #1508.
        stats.rv_continuous()
        stats.rv_discrete()


class TestEntropy(TestCase):
    def test_entropy_positive(self):
        # See ticket #497
        pk = [0.5, 0.2, 0.3]
        qk = [0.1, 0.25, 0.65]
        eself = stats.entropy(pk, pk)
        edouble = stats.entropy(pk, qk)
        assert_(0.0 == eself)
        assert_(edouble >= 0.0)

    def test_entropy_base(self):
        pk = np.ones(16, float)
        S = stats.entropy(pk, base=2.)
        assert_(abs(S - 4.) < 1.e-5)

        qk = np.ones(16, float)
        qk[:8] = 2.
        S = stats.entropy(pk, qk)
        S2 = stats.entropy(pk, qk, base=2.)
        assert_(abs(S/S2 - np.log(2.)) < 1.e-5)

    def test_entropy_zero(self):
        # Test for PR-479
        assert_almost_equal(stats.entropy([0, 1, 2]), 0.63651416829481278,
                            decimal=12)

    def test_entropy_2d(self):
        pk = [[0.1, 0.2], [0.6, 0.3], [0.3, 0.5]]
        qk = [[0.2, 0.1], [0.3, 0.6], [0.5, 0.3]]
        assert_array_almost_equal(stats.entropy(pk, qk),
                                  [0.1933259, 0.18609809])

    def test_entropy_2d_zero(self):
        pk = [[0.1, 0.2], [0.6, 0.3], [0.3, 0.5]]
        qk = [[0.0, 0.1], [0.3, 0.6], [0.5, 0.3]]
        assert_array_almost_equal(stats.entropy(pk, qk),
                                  [np.inf, 0.18609809])

        pk[0][0] = 0.0
        assert_array_almost_equal(stats.entropy(pk, qk),
                                  [0.17403988, 0.18609809])


def TestArgsreduce():
    a = array([1, 3, 2, 1, 2, 3, 3])
    b, c = argsreduce(a > 1, a, 2)

    assert_array_equal(b, [3, 2, 2, 3, 3])
    assert_array_equal(c, [2, 2, 2, 2, 2])

    b, c = argsreduce(2 > 1, a, 2)
    assert_array_equal(b, a[0])
    assert_array_equal(c, [2])

    b, c = argsreduce(a > 0, a, 2)
    assert_array_equal(b, a)
    assert_array_equal(c, [2] * numpy.size(a))


class TestFitMethod(object):
    skip = ['ncf']

    @dec.slow
    def test_fit(self):
        def check(func, dist, args, alpha):
            if dist in self.skip:
                raise SkipTest("%s fit known to fail" % dist)
            distfunc = getattr(stats, dist)
            with np.errstate(all='ignore'):
                res = distfunc.rvs(*args, **{'size': 200})
                vals = distfunc.fit(res)
                vals2 = distfunc.fit(res, optimizer='powell')
            # Only check the length of the return
            # FIXME: should check the actual results to see if we are 'close'
            #   to what was created --- but what is 'close' enough
            if dist == 'frechet':
                assert_(len(vals) == len(args))
                assert_(len(vals2) == len(args))
            else:
                assert_(len(vals) == 2+len(args))
                assert_(len(vals2) == 2+len(args))

        for func, dist, args, alpha in test_all_distributions():
            yield check, func, dist, args, alpha

    @dec.slow
    def test_fix_fit(self):
        def check(func, dist, args, alpha):
            # Not sure why 'ncf', and 'beta' are failing
            # frechet has different len(args) than distfunc.numargs
            if dist in self.skip + ['frechet']:
                raise SkipTest("%s fit known to fail" % dist)
            distfunc = getattr(stats, dist)
            with np.errstate(all='ignore'):
                res = distfunc.rvs(*args, **{'size': 200})
                vals = distfunc.fit(res, floc=0)
                vals2 = distfunc.fit(res, fscale=1)
                assert_(len(vals) == 2+len(args))
                assert_(vals[-2] == 0)
                assert_(vals2[-1] == 1)
                assert_(len(vals2) == 2+len(args))
                if len(args) > 0:
                    vals3 = distfunc.fit(res, f0=args[0])
                    assert_(len(vals3) == 2+len(args))
                    assert_(vals3[0] == args[0])
                if len(args) > 1:
                    vals4 = distfunc.fit(res, f1=args[1])
                    assert_(len(vals4) == 2+len(args))
                    assert_(vals4[1] == args[1])
                if len(args) > 2:
                    vals5 = distfunc.fit(res, f2=args[2])
                    assert_(len(vals5) == 2+len(args))
                    assert_(vals5[2] == args[2])

        for func, dist, args, alpha in test_all_distributions():
            yield check, func, dist, args, alpha

    def test_fix_fit_2args_lognorm(self):
        # Regression test for #1551.
        np.random.seed(12345)
        with np.errstate(all='ignore'):
            x = stats.lognorm.rvs(0.25, 0., 20.0, size=20)
            assert_allclose(np.array(stats.lognorm.fit(x, floc=0, fscale=20)),
                            [0.25888672, 0, 20], atol=1e-5)

    def test_fix_fit_norm(self):
        x = np.arange(1, 6)

        loc, scale = stats.norm.fit(x)
        assert_almost_equal(loc, 3)
        assert_almost_equal(scale, np.sqrt(2))

        loc, scale = stats.norm.fit(x, floc=2)
        assert_equal(loc, 2)
        assert_equal(scale, np.sqrt(3))

        loc, scale = stats.norm.fit(x, fscale=2)
        assert_almost_equal(loc, 3)
        assert_equal(scale, 2)

    def test_fix_fit_gamma(self):
        x = np.arange(1, 6)
        meanlog = np.log(x).mean()

        # A basic test of gamma.fit with floc=0.
        floc = 0
        a, loc, scale = stats.gamma.fit(x, floc=floc)
        s = np.log(x.mean()) - meanlog
        assert_almost_equal(np.log(a) - special.digamma(a), s, decimal=5)
        assert_equal(loc, floc)
        assert_almost_equal(scale, x.mean()/a, decimal=8)

        # Regression tests for gh-2514.
        # The problem was that if `floc=0` was given, any other fixed
        # parameters were ignored.
        f0 = 1
        floc = 0
        a, loc, scale = stats.gamma.fit(x, f0=f0, floc=floc)
        assert_equal(a, f0)
        assert_equal(loc, floc)
        assert_almost_equal(scale, x.mean()/a, decimal=8)

        f0 = 2
        floc = 0
        a, loc, scale = stats.gamma.fit(x, f0=f0, floc=floc)
        assert_equal(a, f0)
        assert_equal(loc, floc)
        assert_almost_equal(scale, x.mean()/a, decimal=8)

        # loc and scale fixed.
        floc = 0
        fscale = 2
        a, loc, scale = stats.gamma.fit(x, floc=floc, fscale=fscale)
        assert_equal(loc, floc)
        assert_equal(scale, fscale)
        c = meanlog - np.log(fscale)
        assert_almost_equal(special.digamma(a), c)

    def test_fix_fit_beta(self):
        # Test beta.fit when both floc and fscale are given.

        def mlefunc(a, b, x):
            # Zeros of this function are critical points of
            # the maximum likelihood function.
            n = len(x)
            s1 = np.log(x).sum()
            s2 = np.log(1-x).sum()
            psiab = special.psi(a + b)
            func = [s1 - n * (-psiab + special.psi(a)),
                    s2 - n * (-psiab + special.psi(b))]
            return func

        # Basic test with floc and fscale given.
        x = np.array([0.125, 0.25, 0.5])
        a, b, loc, scale = stats.beta.fit(x, floc=0, fscale=1)
        assert_equal(loc, 0)
        assert_equal(scale, 1)
        assert_allclose(mlefunc(a, b, x), [0, 0], atol=1e-6)

        # Basic test with f0, floc and fscale given.
        # This is also a regression test for gh-2514.
        x = np.array([0.125, 0.25, 0.5])
        a, b, loc, scale = stats.beta.fit(x, f0=2, floc=0, fscale=1)
        assert_equal(a, 2)
        assert_equal(loc, 0)
        assert_equal(scale, 1)
        da, db = mlefunc(a, b, x)
        assert_allclose(db, 0, atol=1e-5)

        # Same floc and fscale values as above, but reverse the data
        # and fix b (f1).
        x2 = 1 - x
        a2, b2, loc2, scale2 = stats.beta.fit(x2, f1=2, floc=0, fscale=1)
        assert_equal(b2, 2)
        assert_equal(loc2, 0)
        assert_equal(scale2, 1)
        da, db = mlefunc(a2, b2, x2)
        assert_allclose(da, 0, atol=1e-5)
        # a2 of this test should equal b from above.
        assert_almost_equal(a2, b)

        # Check for detection of data out of bounds when floc and fscale
        # are given.
        assert_raises(ValueError, stats.beta.fit, x, floc=0.5, fscale=1)
        y = np.array([0, .5, 1])
        assert_raises(ValueError, stats.beta.fit, y, floc=0, fscale=1)
        assert_raises(ValueError, stats.beta.fit, y, floc=0, fscale=1, f0=2)
        assert_raises(ValueError, stats.beta.fit, y, floc=0, fscale=1, f1=2)

        # Check that attempting to fix all the parameters raises a ValueError.
        assert_raises(ValueError, stats.beta.fit, y, f0=0, f1=1,
                      floc=2, fscale=3)

    def test_fshapes(self):
        # take a beta distribution, with shapes='a, b', and make sure that
        # fa is equivalent to f0, and fb is equivalent to f1
        a, b = 3., 4.
        x = stats.beta.rvs(a, b, size=100, random_state=1234)
        res_1 = stats.beta.fit(x, f0=3.)
        res_2 = stats.beta.fit(x, fa=3.)
        assert_allclose(res_1, res_2, atol=1e-12, rtol=1e-12)

        res_2 = stats.beta.fit(x, fix_a=3.)
        assert_allclose(res_1, res_2, atol=1e-12, rtol=1e-12)

        res_3 = stats.beta.fit(x, f1=4.)
        res_4 = stats.beta.fit(x, fb=4.)
        assert_allclose(res_3, res_4, atol=1e-12, rtol=1e-12)

        res_4 = stats.beta.fit(x, fix_b=4.)
        assert_allclose(res_3, res_4, atol=1e-12, rtol=1e-12)

        # cannot specify both positional and named args at the same time
        assert_raises(ValueError, stats.beta.fit, x, fa=1, f0=2)

        # check that attempting to fix all parameters raises a ValueError
        assert_raises(ValueError, stats.beta.fit, x, fa=0, f1=1,
                      floc=2, fscale=3)

        # check that specifying floc, fscale and fshapes works for
        # beta and gamma which override the generic fit method
        res_5 = stats.beta.fit(x, fa=3., floc=0, fscale=1)
        aa, bb, ll, ss = res_5
        assert_equal([aa, ll, ss], [3., 0, 1])

        # gamma distribution
        a = 3.
        data = stats.gamma.rvs(a, size=100)
        aa, ll, ss = stats.gamma.fit(data, fa=a)
        assert_equal(aa, a)

    def test_extra_params(self):
        # unknown parameters should raise rather than be silently ignored
        dist = stats.exponnorm
        data = dist.rvs(K=2, size=100)
        dct = dict(enikibeniki=-101)
        assert_raises(TypeError, dist.fit, data, **dct)


class TestFrozen(TestCase):
    # Test that a frozen distribution gives the same results as the original
    # object.
    #
    # Only tested for the normal distribution (with loc and scale specified)
    # and for the gamma distribution (with a shape parameter specified).
    def test_norm(self):
        dist = stats.norm
        frozen = stats.norm(loc=10.0, scale=3.0)

        result_f = frozen.pdf(20.0)
        result = dist.pdf(20.0, loc=10.0, scale=3.0)
        assert_equal(result_f, result)

        result_f = frozen.cdf(20.0)
        result = dist.cdf(20.0, loc=10.0, scale=3.0)
        assert_equal(result_f, result)

        result_f = frozen.ppf(0.25)
        result = dist.ppf(0.25, loc=10.0, scale=3.0)
        assert_equal(result_f, result)

        result_f = frozen.isf(0.25)
        result = dist.isf(0.25, loc=10.0, scale=3.0)
        assert_equal(result_f, result)

        result_f = frozen.sf(10.0)
        result = dist.sf(10.0, loc=10.0, scale=3.0)
        assert_equal(result_f, result)

        result_f = frozen.median()
        result = dist.median(loc=10.0, scale=3.0)
        assert_equal(result_f, result)

        result_f = frozen.mean()
        result = dist.mean(loc=10.0, scale=3.0)
        assert_equal(result_f, result)

        result_f = frozen.var()
        result = dist.var(loc=10.0, scale=3.0)
        assert_equal(result_f, result)

        result_f = frozen.std()
        result = dist.std(loc=10.0, scale=3.0)
        assert_equal(result_f, result)

        result_f = frozen.entropy()
        result = dist.entropy(loc=10.0, scale=3.0)
        assert_equal(result_f, result)

        result_f = frozen.moment(2)
        result = dist.moment(2, loc=10.0, scale=3.0)
        assert_equal(result_f, result)

        assert_equal(frozen.a, dist.a)
        assert_equal(frozen.b, dist.b)

    def test_gamma(self):
        a = 2.0
        dist = stats.gamma
        frozen = stats.gamma(a)

        result_f = frozen.pdf(20.0)
        result = dist.pdf(20.0, a)
        assert_equal(result_f, result)

        result_f = frozen.cdf(20.0)
        result = dist.cdf(20.0, a)
        assert_equal(result_f, result)

        result_f = frozen.ppf(0.25)
        result = dist.ppf(0.25, a)
        assert_equal(result_f, result)

        result_f = frozen.isf(0.25)
        result = dist.isf(0.25, a)
        assert_equal(result_f, result)

        result_f = frozen.sf(10.0)
        result = dist.sf(10.0, a)
        assert_equal(result_f, result)

        result_f = frozen.median()
        result = dist.median(a)
        assert_equal(result_f, result)

        result_f = frozen.mean()
        result = dist.mean(a)
        assert_equal(result_f, result)

        result_f = frozen.var()
        result = dist.var(a)
        assert_equal(result_f, result)

        result_f = frozen.std()
        result = dist.std(a)
        assert_equal(result_f, result)

        result_f = frozen.entropy()
        result = dist.entropy(a)
        assert_equal(result_f, result)

        result_f = frozen.moment(2)
        result = dist.moment(2, a)
        assert_equal(result_f, result)

        assert_equal(frozen.a, frozen.dist.a)
        assert_equal(frozen.b, frozen.dist.b)

    def test_regression_ticket_1293(self):
        # Create a frozen distribution.
        frozen = stats.lognorm(1)
        # Call one of its methods that does not take any keyword arguments.
        m1 = frozen.moment(2)
        # Now call a method that takes a keyword argument.
        frozen.stats(moments='mvsk')
        # Call moment(2) again.
        # After calling stats(), the following was raising an exception.
        # So this test passes if the following does not raise an exception.
        m2 = frozen.moment(2)
        # The following should also be true, of course.  But it is not
        # the focus of this test.
        assert_equal(m1, m2)

    def test_ab(self):
        # test that the support of a frozen distribution
        # (i) remains frozen even if it changes for the original one
        # (ii) is actually correct if the shape parameters are such that
        #      the values of [a, b] are not the default [0, inf]
        # take a genpareto as an example where the support
        # depends on the value of the shape parameter:
        # for c > 0: a, b = 0, inf
        # for c < 0: a, b = 0, -1/c
        rv = stats.genpareto(c=-0.1)
        a, b = rv.dist.a, rv.dist.b
        assert_equal([a, b], [0., 10.])
        assert_equal([rv.a, rv.b], [0., 10.])

        stats.genpareto.pdf(0, c=0.1)  # this changes genpareto.b
        assert_equal([rv.dist.a, rv.dist.b], [a, b])
        assert_equal([rv.a, rv.b], [a, b])

        rv1 = stats.genpareto(c=0.1)
        assert_(rv1.dist is not rv.dist)

    def test_rv_frozen_in_namespace(self):
        # Regression test for gh-3522
        assert_(hasattr(stats.distributions, 'rv_frozen'))

    def test_random_state(self):
        # only check that the random_state attribute exists,
        frozen = stats.norm()
        assert_(hasattr(frozen, 'random_state'))

        # ... that it can be set,
        frozen.random_state = 42
        assert_equal(frozen.random_state.get_state(),
                     np.random.RandomState(42).get_state())

        # ... and that .rvs method accepts it as an argument
        rndm = np.random.RandomState(1234)
        frozen.rvs(size=8, random_state=rndm)

    def test_pickling(self):
        # test that a frozen instance pickles and unpickles
        # (this method is a clone of common_tests.check_pickling)
        beta = stats.beta(2.3098496451481823, 0.62687954300963677)
        poiss = stats.poisson(3.)
        sample = stats.rv_discrete(values=([0, 1, 2, 3],
                                           [0.1, 0.2, 0.3, 0.4]))

        for distfn in [beta, poiss, sample]:
            distfn.random_state = 1234
            distfn.rvs(size=8)
            s = pickle.dumps(distfn)
            r0 = distfn.rvs(size=8)

            unpickled = pickle.loads(s)
            r1 = unpickled.rvs(size=8)
            assert_equal(r0, r1)

            # also smoke test some methods
            medians = [distfn.ppf(0.5), unpickled.ppf(0.5)]
            assert_equal(medians[0], medians[1])
            assert_equal(distfn.cdf(medians[0]),
                         unpickled.cdf(medians[1]))

    def test_expect(self):
        # smoke test the expect method of the frozen distribution
        # only take a gamma w/loc and scale and poisson with loc specified
        def func(x):
            return x

        gm = stats.gamma(a=2, loc=3, scale=4)
        gm_val = gm.expect(func, lb=1, ub=2, conditional=True)
        gamma_val = stats.gamma.expect(func, args=(2,), loc=3, scale=4,
                                       lb=1, ub=2, conditional=True)
        assert_allclose(gm_val, gamma_val)

        p = stats.poisson(3, loc=4)
        p_val = p.expect(func)
        poisson_val = stats.poisson.expect(func, args=(3,), loc=4)
        assert_allclose(p_val, poisson_val)


class TestExpect(TestCase):
    # Test for expect method.
    #
    # Uses normal distribution and beta distribution for finite bounds, and
    # hypergeom for discrete distribution with finite support
    def test_norm(self):
        v = stats.norm.expect(lambda x: (x-5)*(x-5), loc=5, scale=2)
        assert_almost_equal(v, 4, decimal=14)

        m = stats.norm.expect(lambda x: (x), loc=5, scale=2)
        assert_almost_equal(m, 5, decimal=14)

        lb = stats.norm.ppf(0.05, loc=5, scale=2)
        ub = stats.norm.ppf(0.95, loc=5, scale=2)
        prob90 = stats.norm.expect(lambda x: 1, loc=5, scale=2, lb=lb, ub=ub)
        assert_almost_equal(prob90, 0.9, decimal=14)

        prob90c = stats.norm.expect(lambda x: 1, loc=5, scale=2, lb=lb, ub=ub,
                                    conditional=True)
        assert_almost_equal(prob90c, 1., decimal=14)

    def test_beta(self):
        # case with finite support interval
        v = stats.beta.expect(lambda x: (x-19/3.)*(x-19/3.), args=(10, 5),
                              loc=5, scale=2)
        assert_almost_equal(v, 1./18., decimal=13)

        m = stats.beta.expect(lambda x: x, args=(10, 5), loc=5., scale=2.)
        assert_almost_equal(m, 19/3., decimal=13)

        ub = stats.beta.ppf(0.95, 10, 10, loc=5, scale=2)
        lb = stats.beta.ppf(0.05, 10, 10, loc=5, scale=2)
        prob90 = stats.beta.expect(lambda x: 1., args=(10, 10), loc=5.,
                                   scale=2., lb=lb, ub=ub, conditional=False)
        assert_almost_equal(prob90, 0.9, decimal=13)

        prob90c = stats.beta.expect(lambda x: 1, args=(10, 10), loc=5,
                                    scale=2, lb=lb, ub=ub, conditional=True)
        assert_almost_equal(prob90c, 1., decimal=13)

    def test_hypergeom(self):
        # test case with finite bounds

        # without specifying bounds
        m_true, v_true = stats.hypergeom.stats(20, 10, 8, loc=5.)
        m = stats.hypergeom.expect(lambda x: x, args=(20, 10, 8), loc=5.)
        assert_almost_equal(m, m_true, decimal=13)

        v = stats.hypergeom.expect(lambda x: (x-9.)**2, args=(20, 10, 8),
                                   loc=5.)
        assert_almost_equal(v, v_true, decimal=14)

        # with bounds, bounds equal to shifted support
        v_bounds = stats.hypergeom.expect(lambda x: (x-9.)**2,
                                          args=(20, 10, 8),
                                          loc=5., lb=5, ub=13)
        assert_almost_equal(v_bounds, v_true, decimal=14)

        # drop boundary points
        prob_true = 1-stats.hypergeom.pmf([5, 13], 20, 10, 8, loc=5).sum()
        prob_bounds = stats.hypergeom.expect(lambda x: 1, args=(20, 10, 8),
                                             loc=5., lb=6, ub=12)
        assert_almost_equal(prob_bounds, prob_true, decimal=13)

        # conditional
        prob_bc = stats.hypergeom.expect(lambda x: 1, args=(20, 10, 8), loc=5.,
                                         lb=6, ub=12, conditional=True)
        assert_almost_equal(prob_bc, 1, decimal=14)

        # check simple integral
        prob_b = stats.hypergeom.expect(lambda x: 1, args=(20, 10, 8),
                                        lb=0, ub=8)
        assert_almost_equal(prob_b, 1, decimal=13)

    def test_poisson(self):
        # poisson, use lower bound only
        prob_bounds = stats.poisson.expect(lambda x: 1, args=(2,), lb=3,
                                           conditional=False)
        prob_b_true = 1-stats.poisson.cdf(2, 2)
        assert_almost_equal(prob_bounds, prob_b_true, decimal=14)

        prob_lb = stats.poisson.expect(lambda x: 1, args=(2,), lb=2,
                                       conditional=True)
        assert_almost_equal(prob_lb, 1, decimal=14)

    def test_genhalflogistic(self):
        # genhalflogistic, changes upper bound of support in _argcheck
        # regression test for gh-2622
        halflog = stats.genhalflogistic
        # check consistency when calling expect twice with the same input
        res1 = halflog.expect(args=(1.5,))
        halflog.expect(args=(0.5,))
        res2 = halflog.expect(args=(1.5,))
        assert_almost_equal(res1, res2, decimal=14)

    def test_rice_overflow(self):
        # rice.pdf(999, 0.74) was inf since special.i0 silentyly overflows
        # check that using i0e fixes it
        assert_(np.isfinite(stats.rice.pdf(999, 0.74)))

        assert_(np.isfinite(stats.rice.expect(lambda x: 1, args=(0.74,))))
        assert_(np.isfinite(stats.rice.expect(lambda x: 2, args=(0.74,))))
        assert_(np.isfinite(stats.rice.expect(lambda x: 3, args=(0.74,))))

    def test_logser(self):
        # test a discrete distribution with infinite support and loc
        p, loc = 0.3, 3
        res_0 = stats.logser.expect(lambda k: k, args=(p,))
        # check against the correct answer (sum of a geom series)
        assert_allclose(res_0,
                        p / (p - 1.) / np.log(1. - p), atol=1e-15)

        # now check it with `loc` 
        res_l = stats.logser.expect(lambda k: k, args=(p,), loc=loc)
        assert_allclose(res_l, res_0 + loc, atol=1e-15)

    def test_skellam(self):
        # Use a discrete distribution w/ bi-infinite support. Compute two first
        # moments and compare to known values (cf skellam.stats)
        p1, p2 = 18, 22
        m1 = stats.skellam.expect(lambda x: x, args=(p1, p2))
        m2 = stats.skellam.expect(lambda x: x**2, args=(p1, p2))
        assert_allclose(m1, p1 - p2, atol=1e-12)
        assert_allclose(m2 - m1**2, p1 + p2, atol=1e-12)

    def test_randint(self):
        # Use a discrete distribution w/ parameter-dependent support, which
        # is larger than the default chunksize
        lo, hi = 0, 113
        res = stats.randint.expect(lambda x: x, (lo, hi))
        assert_allclose(res,
            sum(_ for _ in range(lo, hi)) / (hi - lo), atol=1e-15)

    def test_zipf(self):
        # Test that there is no infinite loop even if the sum diverges
        assert_warns(RuntimeWarning, stats.zipf.expect,
            lambda x: x**2, (2,))

    def test_discrete_kwds(self):
        # check that discrete expect accepts keywords to control the summation
        n0 = stats.poisson.expect(lambda x: 1, args=(2,))
        n1 = stats.poisson.expect(lambda x: 1, args=(2,),
            maxcount=1001, chunksize=32, tolerance=1e-8)
        assert_almost_equal(n0, n1, decimal=14)

    def test_moment(self):
        # test the .moment() method: compute a higher moment and compare to
        # a known value
        def poiss_moment5(mu):
            return mu**5 + 10*mu**4 + 25*mu**3 + 15*mu**2 + mu

        for mu in [5, 7]:
            m5 = stats.poisson.moment(5, mu)
            assert_allclose(m5, poiss_moment5(mu), rtol=1e-10)


class TestNct(TestCase):
    def test_nc_parameter(self):
        # Parameter values c<=0 were not enabled (gh-2402).
        # For negative values c and for c=0 results of rv.cdf(0) below were nan
        rv = stats.nct(5, 0)
        assert_equal(rv.cdf(0), 0.5)
        rv = stats.nct(5, -1)
        assert_almost_equal(rv.cdf(0), 0.841344746069, decimal=10)

    def test_broadcasting(self):
        res = stats.nct.pdf(5, np.arange(4, 7)[:, None],
                            np.linspace(0.1, 1, 4))
        expected = array([[0.00321886, 0.00557466, 0.00918418, 0.01442997],
                          [0.00217142, 0.00395366, 0.00683888, 0.01126276],
                          [0.00153078, 0.00291093, 0.00525206, 0.00900815]])
        assert_allclose(res, expected, rtol=1e-5)

    def text_variance_gh_issue_2401(self):
        # Computation of the variance of a non-central t-distribution resulted
        # in a TypeError: ufunc 'isinf' not supported for the input types,
        # and the inputs could not be safely coerced to any supported types
        # according to the casting rule 'safe'
        rv = stats.nct(4, 0)
        assert_equal(rv.var(), 2.0)

    def test_nct_inf_moments(self):
        # n-th moment of nct only exists for df > n
        m, v, s, k = stats.nct.stats(df=1.9, nc=0.3, moments='mvsk')
        assert_(np.isfinite(m))
        assert_equal([v, s, k], [np.inf, np.nan, np.nan])

        m, v, s, k = stats.nct.stats(df=3.1, nc=0.3, moments='mvsk')
        assert_(np.isfinite([m, v, s]).all())
        assert_equal(k, np.nan)


class TestRice(TestCase):
    def test_rice_zero_b(self):
        # rice distribution should work with b=0, cf gh-2164
        x = [0.2, 1., 5.]
        assert_(np.isfinite(stats.rice.pdf(x, b=0.)).all())
        assert_(np.isfinite(stats.rice.logpdf(x, b=0.)).all())
        assert_(np.isfinite(stats.rice.cdf(x, b=0.)).all())
        assert_(np.isfinite(stats.rice.logcdf(x, b=0.)).all())

        q = [0.1, 0.1, 0.5, 0.9]
        assert_(np.isfinite(stats.rice.ppf(q, b=0.)).all())

        mvsk = stats.rice.stats(0, moments='mvsk')
        assert_(np.isfinite(mvsk).all())

        # furthermore, pdf is continuous as b\to 0
        # rice.pdf(x, b\to 0) = x exp(-x^2/2) + O(b^2)
        # see e.g. Abramovich & Stegun 9.6.7 & 9.6.10
        b = 1e-8
        assert_allclose(stats.rice.pdf(x, 0), stats.rice.pdf(x, b),
                        atol=b, rtol=0)

    def test_rice_rvs(self):
        rvs = stats.rice.rvs
        assert_equal(rvs(b=3.).size, 1)
        assert_equal(rvs(b=3., size=(3, 5)).shape, (3, 5))


class TestErlang(TestCase):
    def test_erlang_runtimewarning(self):
        # erlang should generate a RuntimeWarning if a non-integer
        # shape parameter is used.
        with warnings.catch_warnings():
            warnings.simplefilter("error", RuntimeWarning)

            # The non-integer shape parameter 1.3 should trigger a
            # RuntimeWarning
            assert_raises(RuntimeWarning,
                          stats.erlang.rvs, 1.3, loc=0, scale=1, size=4)

            # Calling the fit method with `f0` set to an integer should
            # *not* trigger a RuntimeWarning.  It should return the same
            # values as gamma.fit(...).
            data = [0.5, 1.0, 2.0, 4.0]
            result_erlang = stats.erlang.fit(data, f0=1)
            result_gamma = stats.gamma.fit(data, f0=1)
            assert_allclose(result_erlang, result_gamma, rtol=1e-3)


class TestExponWeib(TestCase):

    def test_pdf_logpdf(self):
        # Regression test for gh-3508.
        x = 0.1
        a = 1.0
        c = 100.0
        p = stats.exponweib.pdf(x, a, c)
        logp = stats.exponweib.logpdf(x, a, c)
        # Expected values were computed with mpmath.
        assert_allclose([p, logp],
                        [1.0000000000000054e-97, -223.35075402042244])

    def test_a_is_1(self):
        # For issue gh-3508.
        # Check that when a=1, the pdf and logpdf methods of exponweib are the
        # same as those of weibull_min.
        x = np.logspace(-4, -1, 4)
        a = 1
        c = 100

        p = stats.exponweib.pdf(x, a, c)
        expected = stats.weibull_min.pdf(x, c)
        assert_allclose(p, expected)

        logp = stats.exponweib.logpdf(x, a, c)
        expected = stats.weibull_min.logpdf(x, c)
        assert_allclose(logp, expected)

    def test_a_is_1_c_is_1(self):
        # When a = 1 and c = 1, the distribution is exponential.
        x = np.logspace(-8, 1, 10)
        a = 1
        c = 1

        p = stats.exponweib.pdf(x, a, c)
        expected = stats.expon.pdf(x)
        assert_allclose(p, expected)

        logp = stats.exponweib.logpdf(x, a, c)
        expected = stats.expon.logpdf(x)
        assert_allclose(logp, expected)


class TestRdist(TestCase):
    @dec.slow
    def test_rdist_cdf_gh1285(self):
        # check workaround in rdist._cdf for issue gh-1285.
        distfn = stats.rdist
        values = [0.001, 0.5, 0.999]
        assert_almost_equal(distfn.cdf(distfn.ppf(values, 541.0), 541.0),
                            values, decimal=5)


class TestTrapz(TestCase):
    def test_reduces_to_triang(self):
        modes = [0.3, 0.5]
        for mode in modes:
            x = [0, mode, 1]
            assert_almost_equal(stats.trapz.pdf(x, mode, mode),
                                stats.triang.pdf(x, mode))
            assert_almost_equal(stats.trapz.cdf(x, mode, mode),
                                stats.triang.cdf(x, mode))

    def test_reduces_to_uniform(self):
            x = np.linspace(0, 1, 10)

            old_err = np.seterr(divide='ignore')
<<<<<<< HEAD

            assert_almost_equal(stats.trapz.pdf(x, 0, 1),
                                stats.uniform.pdf(x))
            assert_almost_equal(stats.trapz.cdf(x, 0, 1),
                                stats.uniform.cdf(x))
=======
            with warnings.catch_warnings():
                warnings.simplefilter('ignore', RuntimeWarning)
                assert_almost_equal(stats.trap.pdf(x, 0, 1),
                                    stats.uniform.pdf(x))
                assert_almost_equal(stats.trap.cdf(x, 0, 1),
                                    stats.uniform.cdf(x))
>>>>>>> 7440fff9

            np.seterr(**old_err)

    def test_trap_vect(self):
        # test that array-valued shapes and arguments are handled
        c = np.array([0.1, 0.2, 0.3])
        d = np.array([0.5, 0.6])[:, None]
        x = np.array([0.15, 0.25, 0.9])
        v = stats.trap.pdf(x, c, d)

        cc, dd, xx = np.broadcast_arrays(c, d, x)

        res = np.empty(xx.size, dtype=xx.dtype)
        ind = np.arange(xx.size)
        for i, x1, c1, d1 in zip(ind, xx.ravel(), cc.ravel(), dd.ravel()):
            res[i] = stats.trap.pdf(x1, c1, d1)        

        assert_allclose(v, res.reshape(v.shape), atol=1e-15)


def test_540_567():
    # test for nan returned in tickets 540, 567
    assert_almost_equal(stats.norm.cdf(-1.7624320982), 0.03899815971089126,
                        decimal=10, err_msg='test_540_567')
    assert_almost_equal(stats.norm.cdf(-1.7624320983), 0.038998159702449846,
                        decimal=10, err_msg='test_540_567')
    assert_almost_equal(stats.norm.cdf(1.38629436112, loc=0.950273420309,
                                       scale=0.204423758009),
                        0.98353464004309321,
                        decimal=10, err_msg='test_540_567')


def test_regression_ticket_1316():
    # The following was raising an exception, because _construct_default_doc()
    # did not handle the default keyword extradoc=None.  See ticket #1316.
    g = stats._continuous_distns.gamma_gen(name='gamma')


def test_regression_ticket_1326():
    # adjust to avoid nan with 0*log(0)
    assert_almost_equal(stats.chi2.pdf(0.0, 2), 0.5, 14)


def test_regression_tukey_lambda():
    # Make sure that Tukey-Lambda distribution correctly handles
    # non-positive lambdas.
    x = np.linspace(-5.0, 5.0, 101)

    olderr = np.seterr(divide='ignore')
    try:
        for lam in [0.0, -1.0, -2.0, np.array([[-1.0], [0.0], [-2.0]])]:
            p = stats.tukeylambda.pdf(x, lam)
            assert_((p != 0.0).all())
            assert_(~np.isnan(p).all())

        lam = np.array([[-1.0], [0.0], [2.0]])
        p = stats.tukeylambda.pdf(x, lam)
    finally:
        np.seterr(**olderr)

    assert_(~np.isnan(p).all())
    assert_((p[0] != 0.0).all())
    assert_((p[1] != 0.0).all())
    assert_((p[2] != 0.0).any())
    assert_((p[2] == 0.0).any())


@dec.skipif(DOCSTRINGS_STRIPPED)
def test_regression_ticket_1421():
    assert_('pdf(x, mu, loc=0, scale=1)' not in stats.poisson.__doc__)
    assert_('pmf(x,' in stats.poisson.__doc__)


def test_nan_arguments_gh_issue_1362():
    with np.errstate(invalid='ignore'):
        assert_(np.isnan(stats.t.logcdf(1, np.nan)))
        assert_(np.isnan(stats.t.cdf(1, np.nan)))
        assert_(np.isnan(stats.t.logsf(1, np.nan)))
        assert_(np.isnan(stats.t.sf(1, np.nan)))
        assert_(np.isnan(stats.t.pdf(1, np.nan)))
        assert_(np.isnan(stats.t.logpdf(1, np.nan)))
        assert_(np.isnan(stats.t.ppf(1, np.nan)))
        assert_(np.isnan(stats.t.isf(1, np.nan)))

        assert_(np.isnan(stats.bernoulli.logcdf(np.nan, 0.5)))
        assert_(np.isnan(stats.bernoulli.cdf(np.nan, 0.5)))
        assert_(np.isnan(stats.bernoulli.logsf(np.nan, 0.5)))
        assert_(np.isnan(stats.bernoulli.sf(np.nan, 0.5)))
        assert_(np.isnan(stats.bernoulli.pmf(np.nan, 0.5)))
        assert_(np.isnan(stats.bernoulli.logpmf(np.nan, 0.5)))
        assert_(np.isnan(stats.bernoulli.ppf(np.nan, 0.5)))
        assert_(np.isnan(stats.bernoulli.isf(np.nan, 0.5)))


def test_frozen_fit_ticket_1536():
    np.random.seed(5678)
    true = np.array([0.25, 0., 0.5])
    x = stats.lognorm.rvs(true[0], true[1], true[2], size=100)

    olderr = np.seterr(divide='ignore')
    try:
        params = np.array(stats.lognorm.fit(x, floc=0.))
    finally:
        np.seterr(**olderr)

    assert_almost_equal(params, true, decimal=2)

    params = np.array(stats.lognorm.fit(x, fscale=0.5, loc=0))
    assert_almost_equal(params, true, decimal=2)

    params = np.array(stats.lognorm.fit(x, f0=0.25, loc=0))
    assert_almost_equal(params, true, decimal=2)

    params = np.array(stats.lognorm.fit(x, f0=0.25, floc=0))
    assert_almost_equal(params, true, decimal=2)

    np.random.seed(5678)
    loc = 1
    floc = 0.9
    x = stats.norm.rvs(loc, 2., size=100)
    params = np.array(stats.norm.fit(x, floc=floc))
    expected = np.array([floc, np.sqrt(((x-floc)**2).mean())])
    assert_almost_equal(params, expected, decimal=4)


def test_regression_ticket_1530():
    # Check the starting value works for Cauchy distribution fit.
    np.random.seed(654321)
    rvs = stats.cauchy.rvs(size=100)
    params = stats.cauchy.fit(rvs)
    expected = (0.045, 1.142)
    assert_almost_equal(params, expected, decimal=1)


def test_gh_pr_4806():
    # Check starting values for Cauchy distribution fit.
    np.random.seed(1234)
    x = np.random.randn(42)
    for offset in 10000.0, 1222333444.0:
        loc, scale = stats.cauchy.fit(x + offset)
        assert_allclose(loc, offset, atol=1.0)
        assert_allclose(scale, 0.6, atol=1.0)


def test_tukeylambda_stats_ticket_1545():
    # Some test for the variance and kurtosis of the Tukey Lambda distr.
    # See test_tukeylamdba_stats.py for more tests.

    mv = stats.tukeylambda.stats(0, moments='mvsk')
    # Known exact values:
    expected = [0, np.pi**2/3, 0, 1.2]
    assert_almost_equal(mv, expected, decimal=10)

    mv = stats.tukeylambda.stats(3.13, moments='mvsk')
    # 'expected' computed with mpmath.
    expected = [0, 0.0269220858861465102, 0, -0.898062386219224104]
    assert_almost_equal(mv, expected, decimal=10)

    mv = stats.tukeylambda.stats(0.14, moments='mvsk')
    # 'expected' computed with mpmath.
    expected = [0, 2.11029702221450250, 0, -0.02708377353223019456]
    assert_almost_equal(mv, expected, decimal=10)


def test_poisson_logpmf_ticket_1436():
    assert_(np.isfinite(stats.poisson.logpmf(1500, 200)))


def test_powerlaw_stats():
    """Test the powerlaw stats function.

    This unit test is also a regression test for ticket 1548.

    The exact values are:
    mean:
        mu = a / (a + 1)
    variance:
        sigma**2 = a / ((a + 2) * (a + 1) ** 2)
    skewness:
        One formula (see http://en.wikipedia.org/wiki/Skewness) is
            gamma_1 = (E[X**3] - 3*mu*E[X**2] + 2*mu**3) / sigma**3
        A short calculation shows that E[X**k] is a / (a + k), so gamma_1
        can be implemented as
            n = a/(a+3) - 3*(a/(a+1))*a/(a+2) + 2*(a/(a+1))**3
            d = sqrt(a/((a+2)*(a+1)**2)) ** 3
            gamma_1 = n/d
        Either by simplifying, or by a direct calculation of mu_3 / sigma**3,
        one gets the more concise formula:
            gamma_1 = -2.0 * ((a - 1) / (a + 3)) * sqrt((a + 2) / a)
    kurtosis: (See http://en.wikipedia.org/wiki/Kurtosis)
        The excess kurtosis is
            gamma_2 = mu_4 / sigma**4 - 3
        A bit of calculus and algebra (sympy helps) shows that
            mu_4 = 3*a*(3*a**2 - a + 2) / ((a+1)**4 * (a+2) * (a+3) * (a+4))
        so
            gamma_2 = 3*(3*a**2 - a + 2) * (a+2) / (a*(a+3)*(a+4)) - 3
        which can be rearranged to
            gamma_2 = 6 * (a**3 - a**2 - 6*a + 2) / (a*(a+3)*(a+4))
    """
    cases = [(1.0, (0.5, 1./12, 0.0, -1.2)),
             (2.0, (2./3, 2./36, -0.56568542494924734, -0.6))]
    for a, exact_mvsk in cases:
        mvsk = stats.powerlaw.stats(a, moments="mvsk")
        assert_array_almost_equal(mvsk, exact_mvsk)


def test_powerlaw_edge():
    # Regression test for gh-3986.
    p = stats.powerlaw.logpdf(0, 1)
    assert_equal(p, 0.0)


def test_exponpow_edge():
    # Regression test for gh-3982.
    p = stats.exponpow.logpdf(0, 1)
    assert_equal(p, 0.0)

    # Check pdf and logpdf at x = 0 for other values of b.
    p = stats.exponpow.pdf(0, [0.25, 1.0, 1.5])
    assert_equal(p, [np.inf, 1.0, 0.0])
    p = stats.exponpow.logpdf(0, [0.25, 1.0, 1.5])
    assert_equal(p, [np.inf, 0.0, -np.inf])


def test_gengamma_edge():
    # Regression test for gh-3985.
    p = stats.gengamma.pdf(0, 1, 1)
    assert_equal(p, 1.0)

    # Regression tests for gh-4724.
    p = stats.gengamma._munp(-2, 200, 1.)
    assert_almost_equal(p, 1./199/198)

    p = stats.gengamma._munp(-2, 10, 1.)
    assert_almost_equal(p, 1./9/8)


def test_ksone_fit_freeze():
    # Regression test for ticket #1638.
    d = np.array(
        [-0.18879233, 0.15734249, 0.18695107, 0.27908787, -0.248649,
         -0.2171497, 0.12233512, 0.15126419, 0.03119282, 0.4365294,
          0.08930393, -0.23509903, 0.28231224, -0.09974875, -0.25196048,
          0.11102028, 0.1427649, 0.10176452, 0.18754054, 0.25826724,
          0.05988819, 0.0531668, 0.21906056, 0.32106729, 0.2117662,
          0.10886442, 0.09375789, 0.24583286, -0.22968366, -0.07842391,
         -0.31195432, -0.21271196, 0.1114243, -0.13293002, 0.01331725,
         -0.04330977, -0.09485776, -0.28434547, 0.22245721, -0.18518199,
         -0.10943985, -0.35243174, 0.06897665, -0.03553363, -0.0701746,
         -0.06037974, 0.37670779, -0.21684405])

    try:
        olderr = np.seterr(invalid='ignore')
        with warnings.catch_warnings():
            warnings.simplefilter('ignore', UserWarning)
            warnings.simplefilter('ignore', RuntimeWarning)
            stats.ksone.fit(d)
    finally:
        np.seterr(**olderr)


def test_norm_logcdf():
    # Test precision of the logcdf of the normal distribution.
    # This precision was enhanced in ticket 1614.
    x = -np.asarray(list(range(0, 120, 4)))
    # Values from R
    expected = [-0.69314718, -10.36010149, -35.01343716, -75.41067300,
                -131.69539607, -203.91715537, -292.09872100, -396.25241451,
                -516.38564863, -652.50322759, -804.60844201, -972.70364403,
                -1156.79057310, -1356.87055173, -1572.94460885, -1805.01356068,
                -2053.07806561, -2317.13866238, -2597.19579746, -2893.24984493,
                -3205.30112136, -3533.34989701, -3877.39640444, -4237.44084522,
                -4613.48339520, -5005.52420869, -5413.56342187, -5837.60115548,
                -6277.63751711, -6733.67260303]

    olderr = np.seterr(divide='ignore')
    try:
        assert_allclose(stats.norm().logcdf(x), expected, atol=1e-8)
    finally:
        np.seterr(**olderr)


def test_levy_cdf_ppf():
    # Test levy.cdf, including small arguments.
    x = np.array([1000, 1.0, 0.5, 0.1, 0.01, 0.001])

    # Expected values were calculated separately with mpmath.
    # E.g.
    # >>> mpmath.mp.dps = 100
    # >>> x = mpmath.mp.mpf('0.01')
    # >>> cdf = mpmath.erfc(mpmath.sqrt(1/(2*x)))
    expected = np.array([0.9747728793699604,
                         0.3173105078629141,
                         0.1572992070502851,
                         0.0015654022580025495,
                         1.523970604832105e-23,
                         1.795832784800726e-219])

    y = stats.levy.cdf(x)
    assert_allclose(y, expected, rtol=1e-10)

    # ppf(expected) should get us back to x.
    xx = stats.levy.ppf(expected)
    assert_allclose(xx, x, rtol=1e-13)


def test_hypergeom_interval_1802():
    # these two had endless loops
    assert_equal(stats.hypergeom.interval(.95, 187601, 43192, 757),
                 (152.0, 197.0))
    assert_equal(stats.hypergeom.interval(.945, 187601, 43192, 757),
                 (152.0, 197.0))
    # this was working also before
    assert_equal(stats.hypergeom.interval(.94, 187601, 43192, 757),
                 (153.0, 196.0))

    # degenerate case .a == .b
    assert_equal(stats.hypergeom.ppf(0.02, 100, 100, 8), 8)
    assert_equal(stats.hypergeom.ppf(1, 100, 100, 8), 8)


def test_distribution_too_many_args():
    # Check that a TypeError is raised when too many args are given to a method
    # Regression test for ticket 1815.
    x = np.linspace(0.1, 0.7, num=5)
    assert_raises(TypeError, stats.gamma.pdf, x, 2, 3, loc=1.0)
    assert_raises(TypeError, stats.gamma.pdf, x, 2, 3, 4, loc=1.0)
    assert_raises(TypeError, stats.gamma.pdf, x, 2, 3, 4, 5)
    assert_raises(TypeError, stats.gamma.pdf, x, 2, 3, loc=1.0, scale=0.5)
    assert_raises(TypeError, stats.gamma.rvs, 2., 3, loc=1.0, scale=0.5)
    assert_raises(TypeError, stats.gamma.cdf, x, 2., 3, loc=1.0, scale=0.5)
    assert_raises(TypeError, stats.gamma.ppf, x, 2., 3, loc=1.0, scale=0.5)
    assert_raises(TypeError, stats.gamma.stats, 2., 3, loc=1.0, scale=0.5)
    assert_raises(TypeError, stats.gamma.entropy, 2., 3, loc=1.0, scale=0.5)
    assert_raises(TypeError, stats.gamma.fit, x, 2., 3, loc=1.0, scale=0.5)

    # These should not give errors
    stats.gamma.pdf(x, 2, 3)  # loc=3
    stats.gamma.pdf(x, 2, 3, 4)  # loc=3, scale=4
    stats.gamma.stats(2., 3)
    stats.gamma.stats(2., 3, 4)
    stats.gamma.stats(2., 3, 4, 'mv')
    stats.gamma.rvs(2., 3, 4, 5)
    stats.gamma.fit(stats.gamma.rvs(2., size=7), 2.)

    # Also for a discrete distribution
    stats.geom.pmf(x, 2, loc=3)  # no error, loc=3
    assert_raises(TypeError, stats.geom.pmf, x, 2, 3, 4)
    assert_raises(TypeError, stats.geom.pmf, x, 2, 3, loc=4)

    # And for distributions with 0, 2 and 3 args respectively
    assert_raises(TypeError, stats.expon.pdf, x, 3, loc=1.0)
    assert_raises(TypeError, stats.exponweib.pdf, x, 3, 4, 5, loc=1.0)
    assert_raises(TypeError, stats.exponweib.pdf, x, 3, 4, 5, 0.1, 0.1)
    assert_raises(TypeError, stats.ncf.pdf, x, 3, 4, 5, 6, loc=1.0)
    assert_raises(TypeError, stats.ncf.pdf, x, 3, 4, 5, 6, 1.0, scale=0.5)
    stats.ncf.pdf(x, 3, 4, 5, 6, 1.0)  # 3 args, plus loc/scale


def test_ncx2_tails_ticket_955():
    # Trac #955 -- check that the cdf computed by special functions
    # matches the integrated pdf
    a = stats.ncx2.cdf(np.arange(20, 25, 0.2), 2, 1.07458615e+02)
    b = stats.ncx2._cdfvec(np.arange(20, 25, 0.2), 2, 1.07458615e+02)
    assert_allclose(a, b, rtol=1e-3, atol=0)


def test_ncx2_tails_pdf():
    # ncx2.pdf does not return nans in extreme tails(example from gh-1577)
    # NB: this is to check that nan_to_num is not needed in ncx2.pdf
    with warnings.catch_warnings():
        warnings.simplefilter("ignore", RuntimeWarning)
        assert_equal(stats.ncx2.pdf(1, np.arange(340, 350), 2), 0)
        logval = stats.ncx2.logpdf(1, np.arange(340, 350), 2)
        assert_(np.isneginf(logval).all())


def test_foldnorm_zero():
    # Parameter value c=0 was not enabled, see gh-2399.
    rv = stats.foldnorm(0, scale=1)
    assert_equal(rv.cdf(0), 0)  # rv.cdf(0) previously resulted in: nan


def test_stats_shapes_argcheck():
    # stats method was failing for vector shapes if some of the values
    # were outside of the allowed range, see gh-2678
    mv3 = stats.invgamma.stats([0.0, 0.5, 1.0], 1, 0.5)  # 0 is not a legal `a`
    mv2 = stats.invgamma.stats([0.5, 1.0], 1, 0.5)
    mv2_augmented = tuple(np.r_[np.nan, _] for _ in mv2)
    assert_equal(mv2_augmented, mv3)

    # -1 is not a legal shape parameter
    mv3 = stats.lognorm.stats([2, 2.4, -1])
    mv2 = stats.lognorm.stats([2, 2.4])
    mv2_augmented = tuple(np.r_[_, np.nan] for _ in mv2)
    assert_equal(mv2_augmented, mv3)

    # FIXME: this is only a quick-and-dirty test of a quick-and-dirty bugfix.
    # stats method with multiple shape parameters is not properly vectorized
    # anyway, so some distributions may or may not fail.


# Test subclassing distributions w/ explicit shapes

class _distr_gen(stats.rv_continuous):
    def _pdf(self, x, a):
        return 42


class _distr2_gen(stats.rv_continuous):
    def _cdf(self, x, a):
        return 42 * a + x


class _distr3_gen(stats.rv_continuous):
    def _pdf(self, x, a, b):
        return a + b

    def _cdf(self, x, a):
        # Different # of shape params from _pdf, to be able to check that
        # inspection catches the inconsistency."""
        return 42 * a + x


class _distr6_gen(stats.rv_continuous):
    # Two shape parameters (both _pdf and _cdf defined, consistent shapes.)
    def _pdf(self, x, a, b):
        return a*x + b

    def _cdf(self, x, a, b):
        return 42 * a + x


class TestSubclassingExplicitShapes(TestCase):
    # Construct a distribution w/ explicit shapes parameter and test it.

    def test_correct_shapes(self):
        dummy_distr = _distr_gen(name='dummy', shapes='a')
        assert_equal(dummy_distr.pdf(1, a=1), 42)

    def test_wrong_shapes_1(self):
        dummy_distr = _distr_gen(name='dummy', shapes='A')
        assert_raises(TypeError, dummy_distr.pdf, 1, **dict(a=1))

    def test_wrong_shapes_2(self):
        dummy_distr = _distr_gen(name='dummy', shapes='a, b, c')
        dct = dict(a=1, b=2, c=3)
        assert_raises(TypeError, dummy_distr.pdf, 1, **dct)

    def test_shapes_string(self):
        # shapes must be a string
        dct = dict(name='dummy', shapes=42)
        assert_raises(TypeError, _distr_gen, **dct)

    def test_shapes_identifiers_1(self):
        # shapes must be a comma-separated list of valid python identifiers
        dct = dict(name='dummy', shapes='(!)')
        assert_raises(SyntaxError, _distr_gen, **dct)

    def test_shapes_identifiers_2(self):
        dct = dict(name='dummy', shapes='4chan')
        assert_raises(SyntaxError, _distr_gen, **dct)

    def test_shapes_identifiers_3(self):
        dct = dict(name='dummy', shapes='m(fti)')
        assert_raises(SyntaxError, _distr_gen, **dct)

    def test_shapes_identifiers_nodefaults(self):
        dct = dict(name='dummy', shapes='a=2')
        assert_raises(SyntaxError, _distr_gen, **dct)

    def test_shapes_args(self):
        dct = dict(name='dummy', shapes='*args')
        assert_raises(SyntaxError, _distr_gen, **dct)

    def test_shapes_kwargs(self):
        dct = dict(name='dummy', shapes='**kwargs')
        assert_raises(SyntaxError, _distr_gen, **dct)

    def test_shapes_keywords(self):
        # python keywords cannot be used for shape parameters
        dct = dict(name='dummy', shapes='a, b, c, lambda')
        assert_raises(SyntaxError, _distr_gen, **dct)

    def test_shapes_signature(self):
        # test explicit shapes which agree w/ the signature of _pdf
        class _dist_gen(stats.rv_continuous):
            def _pdf(self, x, a):
                return stats.norm._pdf(x) * a

        dist = _dist_gen(shapes='a')
        assert_equal(dist.pdf(0.5, a=2), stats.norm.pdf(0.5)*2)

    def test_shapes_signature_inconsistent(self):
        # test explicit shapes which do not agree w/ the signature of _pdf
        class _dist_gen(stats.rv_continuous):
            def _pdf(self, x, a):
                return stats.norm._pdf(x) * a

        dist = _dist_gen(shapes='a, b')
        assert_raises(TypeError, dist.pdf, 0.5, **dict(a=1, b=2))

    def test_star_args(self):
        # test _pdf with only starargs
        # NB: **kwargs of pdf will never reach _pdf
        class _dist_gen(stats.rv_continuous):
            def _pdf(self, x, *args):
                extra_kwarg = args[0]
                return stats.norm._pdf(x) * extra_kwarg

        dist = _dist_gen(shapes='extra_kwarg')
        assert_equal(dist.pdf(0.5, extra_kwarg=33), stats.norm.pdf(0.5)*33)
        assert_equal(dist.pdf(0.5, 33), stats.norm.pdf(0.5)*33)
        assert_raises(TypeError, dist.pdf, 0.5, **dict(xxx=33))

    def test_star_args_2(self):
        # test _pdf with named & starargs
        # NB: **kwargs of pdf will never reach _pdf
        class _dist_gen(stats.rv_continuous):
            def _pdf(self, x, offset, *args):
                extra_kwarg = args[0]
                return stats.norm._pdf(x) * extra_kwarg + offset

        dist = _dist_gen(shapes='offset, extra_kwarg')
        assert_equal(dist.pdf(0.5, offset=111, extra_kwarg=33),
                     stats.norm.pdf(0.5)*33 + 111)
        assert_equal(dist.pdf(0.5, 111, 33),
                     stats.norm.pdf(0.5)*33 + 111)

    def test_extra_kwarg(self):
        # **kwargs to _pdf are ignored.
        # this is a limitation of the framework (_pdf(x, *goodargs))
        class _distr_gen(stats.rv_continuous):
            def _pdf(self, x, *args, **kwargs):
                # _pdf should handle *args, **kwargs itself.  Here "handling"
                # is ignoring *args and looking for ``extra_kwarg`` and using
                # that.
                extra_kwarg = kwargs.pop('extra_kwarg', 1)
                return stats.norm._pdf(x) * extra_kwarg

        dist = _distr_gen(shapes='extra_kwarg')
        assert_equal(dist.pdf(1, extra_kwarg=3), stats.norm.pdf(1))

    def shapes_empty_string(self):
        # shapes='' is equivalent to shapes=None
        class _dist_gen(stats.rv_continuous):
            def _pdf(self, x):
                return stats.norm.pdf(x)

        dist = _dist_gen(shapes='')
        assert_equal(dist.pdf(0.5), stats.norm.pdf(0.5))


class TestSubclassingNoShapes(TestCase):
    # Construct a distribution w/o explicit shapes parameter and test it.

    def test_only__pdf(self):
        dummy_distr = _distr_gen(name='dummy')
        assert_equal(dummy_distr.pdf(1, a=1), 42)

    def test_only__cdf(self):
        # _pdf is determined from _cdf by taking numerical derivative
        dummy_distr = _distr2_gen(name='dummy')
        assert_almost_equal(dummy_distr.pdf(1, a=1), 1)

    @dec.skipif(DOCSTRINGS_STRIPPED)
    def test_signature_inspection(self):
        # check that _pdf signature inspection works correctly, and is used in
        # the class docstring
        dummy_distr = _distr_gen(name='dummy')
        assert_equal(dummy_distr.numargs, 1)
        assert_equal(dummy_distr.shapes, 'a')
        res = re.findall('logpdf\(x, a, loc=0, scale=1\)',
                         dummy_distr.__doc__)
        assert_(len(res) == 1)

    @dec.skipif(DOCSTRINGS_STRIPPED)
    def test_signature_inspection_2args(self):
        # same for 2 shape params and both _pdf and _cdf defined
        dummy_distr = _distr6_gen(name='dummy')
        assert_equal(dummy_distr.numargs, 2)
        assert_equal(dummy_distr.shapes, 'a, b')
        res = re.findall('logpdf\(x, a, b, loc=0, scale=1\)',
                         dummy_distr.__doc__)
        assert_(len(res) == 1)

    def test_signature_inspection_2args_incorrect_shapes(self):
        # both _pdf and _cdf defined, but shapes are inconsistent: raises
        try:
            _distr3_gen(name='dummy')
        except TypeError:
            pass
        else:
            raise AssertionError('TypeError not raised.')

    def test_defaults_raise(self):
        # default arguments should raise
        class _dist_gen(stats.rv_continuous):
            def _pdf(self, x, a=42):
                return 42
        assert_raises(TypeError, _dist_gen, **dict(name='dummy'))

    def test_starargs_raise(self):
        # without explicit shapes, *args are not allowed
        class _dist_gen(stats.rv_continuous):
            def _pdf(self, x, a, *args):
                return 42
        assert_raises(TypeError, _dist_gen, **dict(name='dummy'))

    def test_kwargs_raise(self):
        # without explicit shapes, **kwargs are not allowed
        class _dist_gen(stats.rv_continuous):
            def _pdf(self, x, a, **kwargs):
                return 42
        assert_raises(TypeError, _dist_gen, **dict(name='dummy'))


@dec.skipif(DOCSTRINGS_STRIPPED)
def test_docstrings():
    badones = [',\s*,', '\(\s*,', '^\s*:']
    for distname in stats.__all__:
        dist = getattr(stats, distname)
        if isinstance(dist, (stats.rv_discrete, stats.rv_continuous)):
            for regex in badones:
                assert_(re.search(regex, dist.__doc__) is None)


def test_infinite_input():
    assert_almost_equal(stats.skellam.sf(np.inf, 10, 11), 0)
    assert_almost_equal(stats.ncx2._cdf(np.inf, 8, 0.1), 1)


def test_lomax_accuracy():
    # regression test for gh-4033
    p = stats.lomax.ppf(stats.lomax.cdf(1e-100, 1), 1)
    assert_allclose(p, 1e-100)


def test_gompertz_accuracy():
    # Regression test for gh-4031
    p = stats.gompertz.ppf(stats.gompertz.cdf(1e-100, 1), 1)
    assert_allclose(p, 1e-100)


def test_truncexpon_accuracy():
    # regression test for gh-4035
    p = stats.truncexpon.ppf(stats.truncexpon.cdf(1e-100, 1), 1)
    assert_allclose(p, 1e-100)


def test_rayleigh_accuracy():
    # regression test for gh-4034
    p = stats.rayleigh.isf(stats.rayleigh.sf(9, 1), 1)
    assert_almost_equal(p, 9.0, decimal=15)


def test_genextreme_entropy():
    # regression test for gh-5181
    euler_gamma = 0.5772156649015329

    h = stats.genextreme.entropy(-1.0)
    assert_allclose(h, 2*euler_gamma + 1, rtol=1e-14)

    h = stats.genextreme.entropy(0)
    assert_allclose(h, euler_gamma + 1, rtol=1e-14)

    h = stats.genextreme.entropy(1.0)
    assert_equal(h, 1)

    h = stats.genextreme.entropy(-2.0, scale=10)
    assert_allclose(h, euler_gamma*3 + np.log(10) + 1, rtol=1e-14)

    h = stats.genextreme.entropy(10)
    assert_allclose(h, -9*euler_gamma + 1, rtol=1e-14)

    h = stats.genextreme.entropy(-10)
    assert_allclose(h, 11*euler_gamma + 1, rtol=1e-14)


if __name__ == "__main__":
    run_module_suite()<|MERGE_RESOLUTION|>--- conflicted
+++ resolved
@@ -1881,20 +1881,13 @@
             x = np.linspace(0, 1, 10)
 
             old_err = np.seterr(divide='ignore')
-<<<<<<< HEAD
-
-            assert_almost_equal(stats.trapz.pdf(x, 0, 1),
-                                stats.uniform.pdf(x))
-            assert_almost_equal(stats.trapz.cdf(x, 0, 1),
-                                stats.uniform.cdf(x))
-=======
+
             with warnings.catch_warnings():
                 warnings.simplefilter('ignore', RuntimeWarning)
                 assert_almost_equal(stats.trap.pdf(x, 0, 1),
                                     stats.uniform.pdf(x))
                 assert_almost_equal(stats.trap.cdf(x, 0, 1),
                                     stats.uniform.cdf(x))
->>>>>>> 7440fff9
 
             np.seterr(**old_err)
 
